/*
 * Licensed to the Apache Software Foundation (ASF) under one or more
 * contributor license agreements.  See the NOTICE file distributed with
 * this work for additional information regarding copyright ownership.
 * The ASF licenses this file to you under the Apache License, Version 2.0
 * (the "License"); you may not use this file except in compliance with
 * the License.  You may obtain a copy of the License at
 *
 * http://www.apache.org/licenses/LICENSE-2.0
 *
 * Unless required by applicable law or agreed to in writing, software
 * distributed under the License is distributed on an "AS IS" BASIS,
 * WITHOUT WARRANTIES OR CONDITIONS OF ANY KIND, either express or implied.
 * See the License for the specific language governing permissions and
 * limitations under the License.
 */
package org.apache.calcite.adapter.arrow;

<<<<<<< HEAD
import com.google.common.collect.ImmutableList;

=======
>>>>>>> 689cab1c
import org.apache.calcite.plan.RelOptCluster;
import org.apache.calcite.plan.RelOptCost;
import org.apache.calcite.plan.RelOptPlanner;
import org.apache.calcite.plan.RelTraitSet;
import org.apache.calcite.rel.RelNode;
import org.apache.calcite.rel.core.Project;
import org.apache.calcite.rel.metadata.RelMetadataQuery;
import org.apache.calcite.rel.type.RelDataType;
import org.apache.calcite.rex.RexInputRef;
import org.apache.calcite.rex.RexNode;

import com.google.common.collect.ImmutableList;

<<<<<<< HEAD
/**
 * Implementation of {@link org.apache.calcite.rel.core.Project}
 * relational expression in Arrow.
 */
=======
import java.util.List;

>>>>>>> 689cab1c
public class ArrowProject extends Project implements ArrowRel {

  public ArrowProject(RelOptCluster cluster, RelTraitSet traitSet,
                          RelNode input, List<? extends RexNode> projects, RelDataType rowType) {
    super(cluster, traitSet, ImmutableList.of(), input, projects, rowType);
    assert getConvention() == ArrowRel.CONVENTION;
    assert getConvention() == input.getConvention();
  }

  @Override public Project copy(RelTraitSet traitSet, RelNode input,
                                List<RexNode> projects, RelDataType rowType) {
    return new ArrowProject(getCluster(), traitSet, input, projects,
        rowType);
  }

  @Override public RelOptCost computeSelfCost(RelOptPlanner planner,
                                              RelMetadataQuery mq) {
    return super.computeSelfCost(planner, mq).multiplyBy(0.1);
  }

  public void implement(Implementor implementor) {
    implementor.visitChild(0, getInput());
    implementor.add(getProjectFields(getProjects()), null, null, null);
  }

  private int[] getProjectFields(List<RexNode> exps) {
    final int[] fields = new int[exps.size()];
    for (int i = 0; i < exps.size(); i++) {
      final RexNode exp = exps.get(i);
      if (exp instanceof RexInputRef) {
        fields[i] = ((RexInputRef) exp).getIndex();
      } else {
        return null; // not a simple projection
      }
    }
    return fields;
  }
}<|MERGE_RESOLUTION|>--- conflicted
+++ resolved
@@ -16,11 +16,6 @@
  */
 package org.apache.calcite.adapter.arrow;
 
-<<<<<<< HEAD
-import com.google.common.collect.ImmutableList;
-
-=======
->>>>>>> 689cab1c
 import org.apache.calcite.plan.RelOptCluster;
 import org.apache.calcite.plan.RelOptCost;
 import org.apache.calcite.plan.RelOptPlanner;
@@ -34,15 +29,14 @@
 
 import com.google.common.collect.ImmutableList;
 
-<<<<<<< HEAD
+import java.util.List;
+
 /**
  * Implementation of {@link org.apache.calcite.rel.core.Project}
  * relational expression in Arrow.
  */
-=======
-import java.util.List;
 
->>>>>>> 689cab1c
+
 public class ArrowProject extends Project implements ArrowRel {
 
   public ArrowProject(RelOptCluster cluster, RelTraitSet traitSet,
