/*
 * Licensed to the Apache Software Foundation (ASF) under one or more
 * contributor license agreements.  See the NOTICE file distributed with
 * this work for additional information regarding copyright ownership.
 * The ASF licenses this file to you under the Apache License, Version 2.0
 * (the "License"); you may not use this file except in compliance with
 * the License.  You may obtain a copy of the License at
 *
 * http://www.apache.org/licenses/LICENSE-2.0
 *
 * Unless required by applicable law or agreed to in writing, software
 * distributed under the License is distributed on an "AS IS" BASIS,
 * WITHOUT WARRANTIES OR CONDITIONS OF ANY KIND, either express or implied.
 * See the License for the specific language governing permissions and
 * limitations under the License.
 */
package org.apache.calcite.test;

import static org.hamcrest.CoreMatchers.equalTo;
import static org.hamcrest.CoreMatchers.is;
import static org.hamcrest.CoreMatchers.nullValue;
import static org.junit.Assert.assertEquals;
import static org.junit.Assert.assertFalse;
import static org.junit.Assert.assertNotEquals;
import static org.junit.Assert.assertNotSame;
import static org.junit.Assert.assertThat;

import java.math.BigDecimal;
import java.util.ArrayList;
import java.util.Arrays;
import java.util.List;
import java.util.Map;
import java.util.TreeMap;

import org.apache.calcite.avatica.SqlType;
import org.apache.calcite.avatica.util.ByteString;
import org.apache.calcite.plan.RelOptPredicateList;
import org.apache.calcite.plan.RelOptUtil;
import org.apache.calcite.plan.Strong;
import org.apache.calcite.rel.metadata.NullSentinel;
import org.apache.calcite.rel.type.RelDataType;
import org.apache.calcite.rel.type.RelDataTypeFactory;
import org.apache.calcite.rex.RexCall;
import org.apache.calcite.rex.RexDynamicParam;
import org.apache.calcite.rex.RexInputRef;
import org.apache.calcite.rex.RexInterpreter;
import org.apache.calcite.rex.RexLiteral;
import org.apache.calcite.rex.RexLocalRef;
import org.apache.calcite.rex.RexNode;
import org.apache.calcite.rex.RexProgram;
import org.apache.calcite.rex.RexProgramBuilder;
import org.apache.calcite.rex.RexSimplify;
import org.apache.calcite.rex.RexUtil;
import org.apache.calcite.sql.SqlKind;
import org.apache.calcite.sql.SqlOperator;
import org.apache.calcite.sql.SqlSpecialOperator;
import org.apache.calcite.sql.fun.SqlStdOperatorTable;
import org.apache.calcite.sql.type.ReturnTypes;
import org.apache.calcite.sql.type.SqlTypeAssignmentRules;
import org.apache.calcite.sql.type.SqlTypeName;
import org.apache.calcite.util.DateString;
import org.apache.calcite.util.ImmutableBitSet;
import org.apache.calcite.util.NlsString;
import org.apache.calcite.util.TestUtil;
import org.apache.calcite.util.TimeString;
import org.apache.calcite.util.TimestampString;
import org.apache.calcite.util.TimestampWithTimeZoneString;
import org.apache.calcite.util.Util;
import org.junit.Before;
import org.junit.Ignore;
import org.junit.Test;

import com.google.common.collect.ImmutableList;
import com.google.common.collect.ImmutableMap;
import com.google.common.collect.LinkedHashMultimap;
import com.google.common.collect.Multimap;

import org.junit.Before;
import org.junit.Test;

import java.math.BigDecimal;
import java.util.ArrayList;
import java.util.Arrays;
import java.util.List;
import java.util.Map;
import java.util.TreeMap;

import static org.hamcrest.CoreMatchers.equalTo;
import static org.hamcrest.CoreMatchers.is;
import static org.hamcrest.CoreMatchers.nullValue;
import static org.junit.Assert.assertEquals;
import static org.junit.Assert.assertFalse;
import static org.junit.Assert.assertNotEquals;
import static org.junit.Assert.assertNotSame;
import static org.junit.Assert.assertThat;

/**
 * Unit tests for {@link RexProgram} and
 * {@link org.apache.calcite.rex.RexProgramBuilder}.
 */
public class RexProgramTest extends RexProgramBuilderBase {
  /**
   * Creates a RexProgramTest.
   */
  public RexProgramTest() {
    super();
  }

  @Override
  @Before public void setUp() {
    super.setUp();
  }

  private void checkCnf(RexNode node, String expected) {
    assertThat(RexUtil.toCnf(rexBuilder, node).toString(), equalTo(expected));
  }

  private void checkThresholdCnf(RexNode node, int threshold, String expected) {
    assertThat(RexUtil.toCnf(rexBuilder, threshold, node).toString(),
        equalTo(expected));
  }

  private void checkPullFactorsUnchanged(RexNode node) {
    checkPullFactors(node, node.toString());
  }

  private void checkPullFactors(RexNode node, String expected) {
    assertThat(RexUtil.pullFactors(rexBuilder, node).toString(),
        equalTo(expected));
  }

  /**
   * Asserts that given node has expected string representation with account of node type
   * @param message extra message that clarifies where the node came from
   * @param expected expected string representation of the node
   * @param node node to check
   */
  private void assertNode(String message, String expected, RexNode node) {
    String actual;
    if (node.isA(SqlKind.CAST) || node.isA(SqlKind.NEW_SPECIFICATION)) {
      // toString contains type (see RexCall.toString)
      actual = node.toString();
    } else {
      actual = node + ":" + node.getType() + (node.getType().isNullable() ? "" : " NOT NULL");
    }
    assertEquals(message, expected, actual);
  }

  /** Simplifies an expression and checks that the result is as expected. */
  private void checkSimplify(RexNode node, String expected) {
    checkSimplify2(node, expected, expected);
  }

  /** Simplifies an expression and checks that the result is unchanged. */
  private void checkSimplifyUnchanged(RexNode node) {
    checkSimplify(node, node.toString());
  }

  /** Simplifies an expression and checks the result if unknowns remain
   * unknown, or if unknown becomes false. If the result is the same, use
   * {@link #checkSimplify(RexNode, String)}.
   *
   * @param node Expression to simplify
   * @param expected Expected simplification
   * @param expectedFalse Expected simplification, if unknown is to be treated
   *     as false
   */
  private void checkSimplify2(RexNode node, String expected,
      String expectedFalse) {
    assertThat(simplify.simplify(node).toString(),
        equalTo(expected));
    if (node.getType().getSqlTypeName() == SqlTypeName.BOOLEAN) {
      assertThat(simplify.withUnknownAsFalse(true).simplify(node).toString(),
          equalTo(expectedFalse));
    }
  }

  private void checkSimplifyFilter(RexNode node, String expected) {
    assertThat(simplify.withUnknownAsFalse(true).simplify(node).toString(),
        equalTo(expected));
  }

  private void checkSimplifyFilter(RexNode node, RelOptPredicateList predicates,
      String expected) {
    assertThat(simplify.withUnknownAsFalse(true).withPredicates(predicates)
            .simplify(node).toString(),
        equalTo(expected));
  }

  /** Returns the number of nodes (including leaves) in a Rex tree. */
  private static int nodeCount(RexNode node) {
    int n = 1;
    if (node instanceof RexCall) {
      for (RexNode operand : ((RexCall) node).getOperands()) {
        n += nodeCount(operand);
      }
    }
    return n;
  }

  /**
   * Tests construction of a RexProgram.
   */
  @Test public void testBuildProgram() {
    final RexProgramBuilder builder = createProg(0);
    final RexProgram program = builder.getProgram(false);
    final String programString = program.toString();
    TestUtil.assertEqualsVerbose(
        "(expr#0..1=[{inputs}], expr#2=[+($0, 1)], expr#3=[77], "
            + "expr#4=[+($0, $1)], expr#5=[+($0, $0)], expr#6=[+($t4, $t2)], "
            + "a=[$t6], b=[$t5])",
        programString);

    // Normalize the program using the RexProgramBuilder.normalize API.
    // Note that unused expression '77' is eliminated, input refs (e.g. $0)
    // become local refs (e.g. $t0), and constants are assigned to locals.
    final RexProgram normalizedProgram = program.normalize(rexBuilder, null);
    final String normalizedProgramString = normalizedProgram.toString();
    TestUtil.assertEqualsVerbose(
        "(expr#0..1=[{inputs}], expr#2=[+($t0, $t1)], expr#3=[1], "
            + "expr#4=[+($t0, $t3)], expr#5=[+($t2, $t4)], "
            + "expr#6=[+($t0, $t0)], a=[$t5], b=[$t6])",
        normalizedProgramString);
  }

  /**
   * Tests construction and normalization of a RexProgram.
   */
  @Test public void testNormalize() {
    final RexProgramBuilder builder = createProg(0);
    final String program = builder.getProgram(true).toString();
    TestUtil.assertEqualsVerbose(
        "(expr#0..1=[{inputs}], expr#2=[+($t0, $t1)], expr#3=[1], "
            + "expr#4=[+($t0, $t3)], expr#5=[+($t2, $t4)], "
            + "expr#6=[+($t0, $t0)], a=[$t5], b=[$t6])",
        program);
  }

  /**
   * Tests construction and normalization of a RexProgram.
   */
  @Test public void testElimDups() {
    final RexProgramBuilder builder = createProg(1);
    final String unnormalizedProgram = builder.getProgram(false).toString();
    TestUtil.assertEqualsVerbose(
        "(expr#0..1=[{inputs}], expr#2=[+($0, 1)], expr#3=[77], "
            + "expr#4=[+($0, $1)], expr#5=[+($0, 1)], expr#6=[+($0, $t5)], "
            + "expr#7=[+($t4, $t2)], a=[$t7], b=[$t6])",
        unnormalizedProgram);

    // normalize eliminates duplicates (specifically "+($0, $1)")
    final RexProgramBuilder builder2 = createProg(1);
    final String program2 = builder2.getProgram(true).toString();
    TestUtil.assertEqualsVerbose(
        "(expr#0..1=[{inputs}], expr#2=[+($t0, $t1)], expr#3=[1], "
            + "expr#4=[+($t0, $t3)], expr#5=[+($t2, $t4)], "
            + "expr#6=[+($t0, $t4)], a=[$t5], b=[$t6])",
        program2);
  }

  /**
   * Tests how the condition is simplified.
   */
  @Test public void testSimplifyCondition() {
    final RexProgram program = createProg(3).getProgram(false);
    assertThat(program.toString(),
        is("(expr#0..1=[{inputs}], expr#2=[+($0, 1)], expr#3=[77], "
            + "expr#4=[+($0, $1)], expr#5=[+($0, 1)], expr#6=[+($0, $t5)], "
            + "expr#7=[+($t4, $t2)], expr#8=[5], expr#9=[>($t2, $t8)], "
            + "expr#10=[true], expr#11=[IS NOT NULL($t5)], expr#12=[false], "
            + "expr#13=[null], expr#14=[CASE($t9, $t10, $t11, $t12, $t13)], "
            + "expr#15=[NOT($t14)], a=[$t7], b=[$t6], $condition=[$t15])"));

    assertThat(program.normalize(rexBuilder, simplify).toString(),
        is("(expr#0..1=[{inputs}], expr#2=[+($t0, $t1)], expr#3=[1], "
            + "expr#4=[+($t0, $t3)], expr#5=[+($t2, $t4)], "
            + "expr#6=[+($t0, $t4)], expr#7=[5], expr#8=[>($t4, $t7)], "
            + "expr#9=[CAST($t8):BOOLEAN], expr#10=[IS FALSE($t9)], "
            + "a=[$t5], b=[$t6], $condition=[$t10])"));
  }

  /**
   * Tests how the condition is simplified.
   */
  @Test public void testSimplifyCondition2() {
    final RexProgram program = createProg(4).getProgram(false);
    assertThat(program.toString(),
        is("(expr#0..1=[{inputs}], expr#2=[+($0, 1)], expr#3=[77], "
            + "expr#4=[+($0, $1)], expr#5=[+($0, 1)], expr#6=[+($0, $t5)], "
            + "expr#7=[+($t4, $t2)], expr#8=[5], expr#9=[>($t2, $t8)], "
            + "expr#10=[true], expr#11=[IS NOT NULL($t5)], expr#12=[false], "
            + "expr#13=[null], expr#14=[CASE($t9, $t10, $t11, $t12, $t13)], "
            + "expr#15=[NOT($t14)], expr#16=[IS TRUE($t15)], a=[$t7], b=[$t6], "
            + "$condition=[$t16])"));

    assertThat(program.normalize(rexBuilder, simplify).toString(),
        is("(expr#0..1=[{inputs}], expr#2=[+($t0, $t1)], expr#3=[1], "
            + "expr#4=[+($t0, $t3)], expr#5=[+($t2, $t4)], "
            + "expr#6=[+($t0, $t4)], expr#7=[5], expr#8=[>($t4, $t7)], "
            + "expr#9=[CAST($t8):BOOLEAN], expr#10=[IS FALSE($t9)], "
            + "a=[$t5], b=[$t6], $condition=[$t10])"));
  }

  /**
   * Checks translation of AND(x, x).
   */
  @Test public void testDuplicateAnd() {
    // RexProgramBuilder used to translate AND(x, x) to x.
    // Now it translates it to AND(x, x).
    // The optimization of AND(x, x) => x occurs at a higher level.
    final RexProgramBuilder builder = createProg(2);
    final String program = builder.getProgram(true).toString();
    TestUtil.assertEqualsVerbose(
        "(expr#0..1=[{inputs}], expr#2=[+($t0, $t1)], expr#3=[1], "
            + "expr#4=[+($t0, $t3)], expr#5=[+($t2, $t4)], "
            + "expr#6=[+($t0, $t0)], expr#7=[>($t2, $t0)], "
            + "a=[$t5], b=[$t6], $condition=[$t7])",
        program);
  }

  /**
   * Creates a program, depending on variant:
   *
   * <ol>
   * <li><code>select (x + y) + (x + 1) as a, (x + x) as b from t(x, y)</code>
   * <li><code>select (x + y) + (x + 1) as a, (x + (x + 1)) as b
   * from t(x, y)</code>
   * <li><code>select (x + y) + (x + 1) as a, (x + x) as b from t(x, y)
   * where ((x + y) &gt; 1) and ((x + y) &gt; 1)</code>
   * <li><code>select (x + y) + (x + 1) as a, (x + x) as b from t(x, y)
   * where not case
   *           when x + 1 &gt; 5 then true
   *           when y is null then null
   *           else false
   *           end</code>
   * </ol>
   */
  private RexProgramBuilder createProg(int variant) {
    assert variant >= 0 && variant <= 4;
    List<RelDataType> types =
        Arrays.asList(
            typeFactory.createSqlType(SqlTypeName.INTEGER),
            typeFactory.createSqlType(SqlTypeName.INTEGER));
    List<String> names = Arrays.asList("x", "y");
    RelDataType inputRowType = typeFactory.createStructType(types, names);
    final RexProgramBuilder builder =
        new RexProgramBuilder(inputRowType, rexBuilder);
    // $t0 = x
    // $t1 = y
    // $t2 = $t0 + 1 (i.e. x + 1)
    final RexNode i0 = rexBuilder.makeInputRef(
        types.get(0), 0);
    final RexLiteral c1 = rexBuilder.makeExactLiteral(BigDecimal.ONE);
    final RexLiteral c5 = rexBuilder.makeExactLiteral(BigDecimal.valueOf(5L));
    RexLocalRef t2 =
        builder.addExpr(
            rexBuilder.makeCall(
                SqlStdOperatorTable.PLUS,
                i0,
                c1));
    // $t3 = 77 (not used)
    final RexLiteral c77 =
        rexBuilder.makeExactLiteral(
            BigDecimal.valueOf(77));
    RexLocalRef t3 =
        builder.addExpr(
            c77);
    Util.discard(t3);
    // $t4 = $t0 + $t1 (i.e. x + y)
    final RexNode i1 = rexBuilder.makeInputRef(
        types.get(1), 1);
    RexLocalRef t4 =
        builder.addExpr(
            rexBuilder.makeCall(
                SqlStdOperatorTable.PLUS,
                i0,
                i1));
    RexLocalRef t5;
    final RexLocalRef t1;
    switch (variant) {
    case 0:
    case 2:
      // $t5 = $t0 + $t0 (i.e. x + x)
      t5 = builder.addExpr(
          rexBuilder.makeCall(
              SqlStdOperatorTable.PLUS,
              i0,
              i0));
      t1 = null;
      break;
    case 1:
    case 3:
    case 4:
      // $tx = $t0 + 1
      t1 =
          builder.addExpr(
              rexBuilder.makeCall(
                  SqlStdOperatorTable.PLUS,
                  i0,
                  c1));
      // $t5 = $t0 + $tx (i.e. x + (x + 1))
      t5 =
          builder.addExpr(
              rexBuilder.makeCall(
                  SqlStdOperatorTable.PLUS,
                  i0,
                  t1));
      break;
    default:
      throw new AssertionError("unexpected variant " + variant);
    }
    // $t6 = $t4 + $t2 (i.e. (x + y) + (x + 1))
    RexLocalRef t6 =
        builder.addExpr(
            rexBuilder.makeCall(
                SqlStdOperatorTable.PLUS,
                t4,
                t2));
    builder.addProject(t6.getIndex(), "a");
    builder.addProject(t5.getIndex(), "b");

    final RexLocalRef t7;
    final RexLocalRef t8;
    switch (variant) {
    case 2:
      // $t7 = $t4 > $i0 (i.e. (x + y) > 0)
      t7 =
          builder.addExpr(
              rexBuilder.makeCall(
                  SqlStdOperatorTable.GREATER_THAN,
                  t4,
                  i0));
      // $t8 = $t7 AND $t7
      t8 =
          builder.addExpr(
              and(t7, t7));
      builder.addCondition(t8);
      builder.addCondition(t7);
      break;
    case 3:
    case 4:
      // $t7 = 5
      t7 = builder.addExpr(c5);
      // $t8 = $t2 > $t7 (i.e. (x + 1) > 5)
      t8 = builder.addExpr(gt(t2, t7));
      // $t9 = true
      final RexLocalRef t9 =
          builder.addExpr(trueLiteral);
      // $t10 = $t1 is not null (i.e. y is not null)
      assert t1 != null;
      final RexLocalRef t10 =
          builder.addExpr(
              rexBuilder.makeCall(SqlStdOperatorTable.IS_NOT_NULL, t1));
      // $t11 = false
      final RexLocalRef t11 =
          builder.addExpr(falseLiteral);
      // $t12 = unknown
      final RexLocalRef t12 =
          builder.addExpr(nullBool);
      // $t13 = case when $t8 then $t9 when $t10 then $t11 else $t12 end
      final RexLocalRef t13 =
          builder.addExpr(case_(t8, t9, t10, t11, t12));
      // $t14 = not $t13 (i.e. not case ... end)
      final RexLocalRef t14 =
          builder.addExpr(not(t13));
      // don't add 't14 is true' - that is implicit
      if (variant == 3) {
        builder.addCondition(t14);
      } else {
        // $t15 = $14 is true
        final RexLocalRef t15 =
            builder.addExpr(
                isTrue(t14));
        builder.addCondition(t15);
      }
    }
    return builder;
  }

  /** Unit test for {@link org.apache.calcite.plan.Strong}. */
  @Test public void testStrong() {
    final RelDataType intType = typeFactory.createSqlType(SqlTypeName.INTEGER);

    final ImmutableBitSet c = ImmutableBitSet.of();
    final ImmutableBitSet c0 = ImmutableBitSet.of(0);
    final ImmutableBitSet c1 = ImmutableBitSet.of(1);
    final ImmutableBitSet c01 = ImmutableBitSet.of(0, 1);
    final ImmutableBitSet c13 = ImmutableBitSet.of(1, 3);

    // input ref
    final RexInputRef i0 = rexBuilder.makeInputRef(intType, 0);
    final RexInputRef i1 = rexBuilder.makeInputRef(intType, 1);

    assertThat(Strong.isNull(i0, c0), is(true));
    assertThat(Strong.isNull(i0, c1), is(false));
    assertThat(Strong.isNull(i0, c01), is(true));
    assertThat(Strong.isNull(i0, c13), is(false));

    // literals are strong iff they are always null
    assertThat(Strong.isNull(trueLiteral, c), is(false));
    assertThat(Strong.isNull(trueLiteral, c13), is(false));
    assertThat(Strong.isNull(falseLiteral, c13), is(false));
    assertThat(Strong.isNull(nullInt, c), is(true));
    assertThat(Strong.isNull(nullInt, c13), is(true));
    assertThat(Strong.isNull(nullBool, c13), is(true));

    // AND is strong if one of its arguments is strong
    final RexNode andUnknownTrue = and(nullBool, trueLiteral);
    final RexNode andTrueUnknown = and(trueLiteral, nullBool);
    final RexNode andFalseTrue = and(falseLiteral, trueLiteral);

    assertThat(Strong.isNull(andUnknownTrue, c), is(false));
    assertThat(Strong.isNull(andTrueUnknown, c), is(false));
    assertThat(Strong.isNull(andFalseTrue, c), is(false));

    // If i0 is null, "i0 and i1 is null" is null
    assertThat(Strong.isNull(and(i0, isNull(i1)), c0), is(false));
    // If i1 is null, "i0 and i1" is false
    assertThat(Strong.isNull(and(i0, isNull(i1)), c1), is(false));
    // If i0 and i1 are both null, "i0 and i1" is null
    assertThat(Strong.isNull(and(i0, i1), c01), is(true));
    assertThat(Strong.isNull(and(i0, i1), c1), is(false));
    // If i0 and i1 are both null, "i0 and isNull(i1) is false"
    assertThat(Strong.isNull(and(i0, isNull(i1)), c01), is(false));
    // If i0 and i1 are both null, "i0 or i1" is null
    assertThat(Strong.isNull(or(i0, i1), c01), is(true));
    // If i0 is null, "i0 or i1" is not necessarily null
    assertThat(Strong.isNull(or(i0, i1), c0), is(false));
    assertThat(Strong.isNull(or(i0, i1), c1), is(false));

    // If i0 is null, then "i0 is not null" is false
    RexNode i0NotNull = isNotNull(i0);
    assertThat(Strong.isNull(i0NotNull, c0), is(false));
    assertThat(Strong.isNotTrue(i0NotNull, c0), is(true));

    // If i0 is null, then "not(i0 is not null)" is true.
    // Join-strengthening relies on this.
    RexNode notI0NotNull = not(isNotNull(i0));
    assertThat(Strong.isNull(notI0NotNull, c0), is(false));
    assertThat(Strong.isNotTrue(notI0NotNull, c0), is(false));

    // NULLIF(null, null): null
    // NULLIF(null, X): null
    // NULLIF(X, X/Y): null or X
    // NULLIF(X, null): X
    assertThat(Strong.isNull(nullIf(nullInt, nullInt), c), is(true));
    assertThat(Strong.isNull(nullIf(nullInt, trueLiteral), c), is(true));
    assertThat(Strong.isNull(nullIf(trueLiteral, trueLiteral), c), is(false));
    assertThat(Strong.isNull(nullIf(trueLiteral, falseLiteral), c), is(false));
    assertThat(Strong.isNull(nullIf(trueLiteral, nullInt), c), is(false));

    // ISNULL(null) is true, ISNULL(not null value) is false
    assertThat(Strong.isNull(isNull(nullInt), c01), is(false));
    assertThat(Strong.isNull(isNull(trueLiteral), c01), is(false));

    // CASE ( <predicate1> <value1> <predicate2> <value2> <predicate3> <value3> ...)
    // only definitely null if all values are null.
    assertThat(
        Strong.isNull(
            case_(eq(i0, i1), nullInt, ge(i0, i1), nullInt, nullInt), c01),
        is(true));
    assertThat(
        Strong.isNull(
            case_(eq(i0, i1), i0, ge(i0, i1), nullInt, nullInt), c01),
        is(true));
    assertThat(
        Strong.isNull(
            case_(eq(i0, i1), i0, ge(i0, i1), nullInt, nullInt), c1),
        is(false));
    assertThat(
        Strong.isNull(
            case_(eq(i0, i1), nullInt, ge(i0, i1), i0, nullInt), c01),
        is(true));
    assertThat(
        Strong.isNull(
            case_(eq(i0, i1), nullInt, ge(i0, i1), i0, nullInt), c1),
        is(false));
    assertThat(
        Strong.isNull(
            case_(eq(i0, i1), nullInt, ge(i0, i1), nullInt, i0), c01),
        is(true));
    assertThat(
        Strong.isNull(
            case_(eq(i0, i1), nullInt, ge(i0, i1), nullInt, i0), c1),
        is(false));
    assertThat(
        Strong.isNull(
            case_(isNotNull(i0), i0, i1), c),
        is(false));
    assertThat(
        Strong.isNull(
            case_(isNotNull(i0), i0, i1), c0),
        is(false));
    assertThat(
        Strong.isNull(
            case_(isNotNull(i0), i0, i1), c1),
        is(false));
    assertThat(
        Strong.isNull(
            case_(isNotNull(i0), i0, i1), c01),
        is(true));

  }

  @Test public void xAndNotX() {
    checkSimplify2(
        and(vBool(), not(vBool()),
            vBool(1), not(vBool(1))),
        "AND(null, IS NULL(?0.bool0), IS NULL(?0.bool1))",
        "false");

    checkSimplify2(
        and(vBool(),
            vBool(1), not(vBool(1))),
        "AND(?0.bool0, null, IS NULL(?0.bool1))",
        "false");

    checkSimplify2(
        and(vBool(), not(vBool()),
            vBoolNotNull(1), not(vBoolNotNull(1))),
        "false",
        "false");
  }

  /** Unit test for {@link org.apache.calcite.rex.RexUtil#isLosslessCast(RexNode)}. */
  @Test public void testLosslessCast() {
    final RelDataType tinyIntType = typeFactory.createSqlType(SqlTypeName.TINYINT);
    final RelDataType smallIntType = typeFactory.createSqlType(SqlTypeName.SMALLINT);
    final RelDataType intType = typeFactory.createSqlType(SqlTypeName.INTEGER);
    final RelDataType bigIntType = typeFactory.createSqlType(SqlTypeName.BIGINT);
    final RelDataType floatType = typeFactory.createSqlType(SqlTypeName.FLOAT);
    final RelDataType booleanType = typeFactory.createSqlType(SqlTypeName.BOOLEAN);
    final RelDataType charType5 = typeFactory.createSqlType(SqlTypeName.CHAR, 5);
    final RelDataType charType6 = typeFactory.createSqlType(SqlTypeName.CHAR, 6);
    final RelDataType varCharType10 = typeFactory.createSqlType(SqlTypeName.VARCHAR, 10);
    final RelDataType varCharType11 = typeFactory.createSqlType(SqlTypeName.VARCHAR, 11);

    // Negative
    assertThat(RexUtil.isLosslessCast(rexBuilder.makeInputRef(intType, 0)), is(false));
    assertThat(
        RexUtil.isLosslessCast(
            rexBuilder.makeCast(
                tinyIntType, rexBuilder.makeInputRef(smallIntType, 0))), is(false));
    assertThat(
        RexUtil.isLosslessCast(
            rexBuilder.makeCast(
                smallIntType, rexBuilder.makeInputRef(intType, 0))), is(false));
    assertThat(
        RexUtil.isLosslessCast(
            rexBuilder.makeCast(
                intType, rexBuilder.makeInputRef(bigIntType, 0))), is(false));
    assertThat(
        RexUtil.isLosslessCast(
            rexBuilder.makeCast(
                bigIntType, rexBuilder.makeInputRef(floatType, 0))), is(false));
    assertThat(
        RexUtil.isLosslessCast(
            rexBuilder.makeCast(
                booleanType, rexBuilder.makeInputRef(bigIntType, 0))), is(false));
    assertThat(
        RexUtil.isLosslessCast(
            rexBuilder.makeCast(
                intType, rexBuilder.makeInputRef(charType5, 0))), is(false));
    assertThat(
        RexUtil.isLosslessCast(
            rexBuilder.makeCast(
                intType, rexBuilder.makeInputRef(varCharType10, 0))), is(false));
    assertThat(
        RexUtil.isLosslessCast(
            rexBuilder.makeCast(
                varCharType10, rexBuilder.makeInputRef(varCharType11, 0))), is(false));
    assertThat(
        RexUtil.isLosslessCast(
            rexBuilder.makeCast(
                charType5, rexBuilder.makeInputRef(bigIntType, 0))), is(false));
    assertThat(
        RexUtil.isLosslessCast(
            rexBuilder.makeCast(
                charType5, rexBuilder.makeInputRef(smallIntType, 0))), is(false));
    assertThat(
        RexUtil.isLosslessCast(
            rexBuilder.makeCast(
                varCharType10, rexBuilder.makeInputRef(intType, 0))), is(false));

    // Positive
    assertThat(
        RexUtil.isLosslessCast(
            rexBuilder.makeCast(
                smallIntType, rexBuilder.makeInputRef(tinyIntType, 0))), is(true));
    assertThat(
        RexUtil.isLosslessCast(
            rexBuilder.makeCast(
                intType, rexBuilder.makeInputRef(smallIntType, 0))), is(true));
    assertThat(
        RexUtil.isLosslessCast(
            rexBuilder.makeCast(
                bigIntType, rexBuilder.makeInputRef(intType, 0))), is(true));
    assertThat(
        RexUtil.isLosslessCast(
            rexBuilder.makeCast(
                intType, rexBuilder.makeInputRef(intType, 0))), is(true));
    assertThat(
        RexUtil.isLosslessCast(
            rexBuilder.makeCast(
                charType6, rexBuilder.makeInputRef(smallIntType, 0))), is(true));
    assertThat(
        RexUtil.isLosslessCast(
            rexBuilder.makeCast(
                varCharType10, rexBuilder.makeInputRef(smallIntType, 0))), is(true));
    assertThat(
        RexUtil.isLosslessCast(
            rexBuilder.makeCast(
                varCharType11, rexBuilder.makeInputRef(intType, 0))), is(true));
    assertThat(
        RexUtil.isLosslessCast(
            rexBuilder.makeCast(
                varCharType11, rexBuilder.makeInputRef(charType6, 0))), is(true));
    assertThat(
        RexUtil.isLosslessCast(
            rexBuilder.makeCast(
                varCharType11, rexBuilder.makeInputRef(varCharType10, 0))), is(true));
  }

  @Test public void removeRedundantCast() {
    checkSimplify(cast(vInt(), nullable(tInt())), "?0.int0");
    checkSimplify(cast(vInt(), tInt()), "CAST(?0.int0):INTEGER NOT NULL");
    checkSimplify(cast(vIntNotNull(), nullable(tInt())), "CAST(?0.notNullInt0):INTEGER");
    checkSimplify(cast(vIntNotNull(), tInt()), "?0.notNullInt0");

    // Nested int int cast is removed
    checkSimplify(cast(cast(vVarchar(), tInt()), tInt()), "CAST(?0.varchar0):INTEGER NOT NULL");
    checkSimplify(cast(cast(vVarchar(), tInt()), tVarchar()),
        "CAST(CAST(?0.varchar0):INTEGER NOT NULL):VARCHAR CHARACTER SET \"ISO-8859-1\" "
            + "COLLATE \"ISO-8859-1$en_US$primary\" NOT NULL");
  }

  /** Unit test for {@link org.apache.calcite.rex.RexUtil#toCnf}. */
  @Test public void testCnf() {
    final RelDataType booleanType =
        typeFactory.createSqlType(SqlTypeName.BOOLEAN);
    final RelDataType intType = typeFactory.createSqlType(SqlTypeName.INTEGER);
    final RelDataType rowType = typeFactory.builder()
        .add("a", booleanType)
        .add("b", booleanType)
        .add("c", booleanType)
        .add("d", booleanType)
        .add("e", booleanType)
        .add("f", booleanType)
        .add("g", booleanType)
        .add("h", intType)
        .build();

    final RexDynamicParam range = rexBuilder.makeDynamicParam(rowType, 0);
    final RexNode aRef = rexBuilder.makeFieldAccess(range, 0);
    final RexNode bRef = rexBuilder.makeFieldAccess(range, 1);
    final RexNode cRef = rexBuilder.makeFieldAccess(range, 2);
    final RexNode dRef = rexBuilder.makeFieldAccess(range, 3);
    final RexNode eRef = rexBuilder.makeFieldAccess(range, 4);
    final RexNode fRef = rexBuilder.makeFieldAccess(range, 5);
    final RexNode gRef = rexBuilder.makeFieldAccess(range, 6);
    final RexNode hRef = rexBuilder.makeFieldAccess(range, 7);

    final RexLiteral sevenLiteral =
        rexBuilder.makeExactLiteral(BigDecimal.valueOf(7));
    final RexNode hEqSeven = eq(hRef, sevenLiteral);

    checkCnf(aRef, "?0.a");
    checkCnf(trueLiteral, "true");
    checkCnf(falseLiteral, "false");
    checkCnf(nullBool, "null");
    checkCnf(and(aRef, bRef), "AND(?0.a, ?0.b)");
    checkCnf(and(aRef, bRef, cRef), "AND(?0.a, ?0.b, ?0.c)");

    checkCnf(and(or(aRef, bRef), or(cRef, dRef)),
        "AND(OR(?0.a, ?0.b), OR(?0.c, ?0.d))");
    checkCnf(or(and(aRef, bRef), and(cRef, dRef)),
        "AND(OR(?0.a, ?0.c), OR(?0.a, ?0.d), OR(?0.b, ?0.c), OR(?0.b, ?0.d))");
    // Input has nested ORs, output ORs are flat
    checkCnf(or(and(aRef, bRef), or(cRef, dRef)),
        "AND(OR(?0.a, ?0.c, ?0.d), OR(?0.b, ?0.c, ?0.d))");

    checkCnf(or(aRef, not(and(bRef, not(hEqSeven)))),
        "OR(?0.a, NOT(?0.b), =(?0.h, 7))");

    // apply de Morgan's theorem
    checkCnf(not(or(aRef, not(bRef))), "AND(NOT(?0.a), ?0.b)");

    // apply de Morgan's theorem,
    // filter out 'OR ... FALSE' and 'AND ... TRUE'
    checkCnf(not(or(and(aRef, trueLiteral), not(bRef), falseLiteral)),
        "AND(NOT(?0.a), ?0.b)");

    checkCnf(and(aRef, or(bRef, and(cRef, dRef))),
        "AND(?0.a, OR(?0.b, ?0.c), OR(?0.b, ?0.d))");

    checkCnf(
        and(aRef, or(bRef, and(cRef, or(dRef, and(eRef, or(fRef, gRef)))))),
        "AND(?0.a, OR(?0.b, ?0.c), OR(?0.b, ?0.d, ?0.e), OR(?0.b, ?0.d, ?0.f, ?0.g))");

    checkCnf(
        and(aRef,
            or(bRef,
                and(cRef,
                    or(dRef,
                        and(eRef,
                            or(fRef,
                                and(gRef, or(trueLiteral, falseLiteral)))))))),
        "AND(?0.a, OR(?0.b, ?0.c), OR(?0.b, ?0.d, ?0.e), OR(?0.b, ?0.d, ?0.f, ?0.g))");
  }

  /** Unit test for
   * <a href="https://issues.apache.org/jira/browse/CALCITE-394">[CALCITE-394]
   * Add RexUtil.toCnf, to convert expressions to conjunctive normal form
   * (CNF)</a>. */
  @Test public void testCnf2() {
    final RelDataType intType = typeFactory.createSqlType(SqlTypeName.INTEGER);
    final RelDataType rowType = typeFactory.builder()
        .add("x", intType)
        .add("y", intType)
        .add("z", intType)
        .add("a", intType)
        .add("b", intType)
        .build();

    final RexDynamicParam range = rexBuilder.makeDynamicParam(rowType, 0);
    final RexNode xRef = rexBuilder.makeFieldAccess(range, 0);
    final RexNode yRef = rexBuilder.makeFieldAccess(range, 1);
    final RexNode zRef = rexBuilder.makeFieldAccess(range, 2);
    final RexNode aRef = rexBuilder.makeFieldAccess(range, 3);
    final RexNode bRef = rexBuilder.makeFieldAccess(range, 4);

    final RexLiteral literal1 =
        rexBuilder.makeExactLiteral(BigDecimal.valueOf(1));
    final RexLiteral literal2 =
        rexBuilder.makeExactLiteral(BigDecimal.valueOf(2));
    final RexLiteral literal3 =
        rexBuilder.makeExactLiteral(BigDecimal.valueOf(3));

    checkCnf(
        or(
            and(eq(xRef, literal1),
                eq(yRef, literal1),
                eq(zRef, literal1)),
            and(eq(xRef, literal2),
                eq(yRef, literal2),
                eq(aRef, literal2)),
            and(eq(xRef, literal3),
                eq(aRef, literal3),
                eq(bRef, literal3))),
        "AND("
            + "OR(=(?0.x, 1), =(?0.x, 2), =(?0.x, 3)), "
            + "OR(=(?0.x, 1), =(?0.x, 2), =(?0.a, 3)), "
            + "OR(=(?0.x, 1), =(?0.x, 2), =(?0.b, 3)), "
            + "OR(=(?0.x, 1), =(?0.y, 2), =(?0.x, 3)), "
            + "OR(=(?0.x, 1), =(?0.y, 2), =(?0.a, 3)), "
            + "OR(=(?0.x, 1), =(?0.y, 2), =(?0.b, 3)), "
            + "OR(=(?0.x, 1), =(?0.a, 2), =(?0.x, 3)), "
            + "OR(=(?0.x, 1), =(?0.a, 2), =(?0.a, 3)), "
            + "OR(=(?0.x, 1), =(?0.a, 2), =(?0.b, 3)), "
            + "OR(=(?0.y, 1), =(?0.x, 2), =(?0.x, 3)), "
            + "OR(=(?0.y, 1), =(?0.x, 2), =(?0.a, 3)), "
            + "OR(=(?0.y, 1), =(?0.x, 2), =(?0.b, 3)), "
            + "OR(=(?0.y, 1), =(?0.y, 2), =(?0.x, 3)), "
            + "OR(=(?0.y, 1), =(?0.y, 2), =(?0.a, 3)), "
            + "OR(=(?0.y, 1), =(?0.y, 2), =(?0.b, 3)), "
            + "OR(=(?0.y, 1), =(?0.a, 2), =(?0.x, 3)), "
            + "OR(=(?0.y, 1), =(?0.a, 2), =(?0.a, 3)), "
            + "OR(=(?0.y, 1), =(?0.a, 2), =(?0.b, 3)), "
            + "OR(=(?0.z, 1), =(?0.x, 2), =(?0.x, 3)), "
            + "OR(=(?0.z, 1), =(?0.x, 2), =(?0.a, 3)), "
            + "OR(=(?0.z, 1), =(?0.x, 2), =(?0.b, 3)), "
            + "OR(=(?0.z, 1), =(?0.y, 2), =(?0.x, 3)), "
            + "OR(=(?0.z, 1), =(?0.y, 2), =(?0.a, 3)), "
            + "OR(=(?0.z, 1), =(?0.y, 2), =(?0.b, 3)), "
            + "OR(=(?0.z, 1), =(?0.a, 2), =(?0.x, 3)), "
            + "OR(=(?0.z, 1), =(?0.a, 2), =(?0.a, 3)), "
            + "OR(=(?0.z, 1), =(?0.a, 2), =(?0.b, 3)))");
  }

  /** Unit test for
   * <a href="https://issues.apache.org/jira/browse/CALCITE-1290">[CALCITE-1290]
   * When converting to CNF, fail if the expression exceeds a threshold</a>. */
  @Test public void testThresholdCnf() {
    final RelDataType intType = typeFactory.createSqlType(SqlTypeName.INTEGER);
    final RelDataType rowType = typeFactory.builder()
        .add("x", intType)
        .add("y", intType)
        .build();

    final RexDynamicParam range = rexBuilder.makeDynamicParam(rowType, 0);
    final RexNode xRef = rexBuilder.makeFieldAccess(range, 0);
    final RexNode yRef = rexBuilder.makeFieldAccess(range, 1);

    final RexLiteral literal1 =
        rexBuilder.makeExactLiteral(BigDecimal.valueOf(1));
    final RexLiteral literal2 =
        rexBuilder.makeExactLiteral(BigDecimal.valueOf(2));
    final RexLiteral literal3 =
        rexBuilder.makeExactLiteral(BigDecimal.valueOf(3));
    final RexLiteral literal4 =
        rexBuilder.makeExactLiteral(BigDecimal.valueOf(4));

    // Expression
    //   OR(=(?0.x, 1), AND(=(?0.x, 2), =(?0.y, 3)))
    // transformation creates 7 nodes
    //   AND(OR(=(?0.x, 1), =(?0.x, 2)), OR(=(?0.x, 1), =(?0.y, 3)))
    // Thus, it is triggered.
    checkThresholdCnf(
        or(eq(xRef, literal1), and(eq(xRef, literal2), eq(yRef, literal3))),
        8, "AND(OR(=(?0.x, 1), =(?0.x, 2)), OR(=(?0.x, 1), =(?0.y, 3)))");

    // Expression
    //   OR(=(?0.x, 1), =(?0.x, 2), AND(=(?0.x, 3), =(?0.y, 4)))
    // transformation creates 9 nodes
    //   AND(OR(=(?0.x, 1), =(?0.x, 2), =(?0.x, 3)),
    //       OR(=(?0.x, 1), =(?0.x, 2), =(?0.y, 8)))
    // Thus, it is NOT triggered.
    checkThresholdCnf(
        or(eq(xRef, literal1), eq(xRef, literal2),
            and(eq(xRef, literal3), eq(yRef, literal4))),
                8, "OR(=(?0.x, 1), =(?0.x, 2), AND(=(?0.x, 3), =(?0.y, 4)))");
  }

  /** Tests formulas of various sizes whose size is exponential when converted
   * to CNF. */
  @Test public void testCnfExponential() {
    // run out of memory if limit is higher than about 20
    final int limit = CalciteAssert.ENABLE_SLOW ? 16 : 6;
    for (int i = 2; i < limit; i++) {
      checkExponentialCnf(i);
    }
  }

  private void checkExponentialCnf(int n) {
    final RelDataType booleanType =
        typeFactory.createSqlType(SqlTypeName.BOOLEAN);
    final RelDataTypeFactory.Builder builder = typeFactory.builder();
    for (int i = 0; i < n; i++) {
      builder.add("x" + i, booleanType)
          .add("y" + i, booleanType);
    }
    final RelDataType rowType3 = builder.build();
    final RexDynamicParam range3 = rexBuilder.makeDynamicParam(rowType3, 0);
    final List<RexNode> list = new ArrayList<>();
    for (int i = 0; i < n; i++) {
      list.add(
          and(rexBuilder.makeFieldAccess(range3, i * 2),
              rexBuilder.makeFieldAccess(range3, i * 2 + 1)));
    }
    final RexNode cnf = RexUtil.toCnf(rexBuilder, or(list));
    final int nodeCount = nodeCount(cnf);
    assertThat((n + 1) * (int) Math.pow(2, n) + 1, equalTo(nodeCount));
    if (n == 3) {
      assertThat(cnf.toString(),
          equalTo("AND(OR(?0.x0, ?0.x1, ?0.x2), OR(?0.x0, ?0.x1, ?0.y2),"
              + " OR(?0.x0, ?0.y1, ?0.x2), OR(?0.x0, ?0.y1, ?0.y2),"
              + " OR(?0.y0, ?0.x1, ?0.x2), OR(?0.y0, ?0.x1, ?0.y2),"
              + " OR(?0.y0, ?0.y1, ?0.x2), OR(?0.y0, ?0.y1, ?0.y2))"));
    }
  }

  /** Unit test for {@link org.apache.calcite.rex.RexUtil#pullFactors}. */
  @Test public void testPullFactors() {
    final RelDataType booleanType =
        typeFactory.createSqlType(SqlTypeName.BOOLEAN);
    final RelDataType intType = typeFactory.createSqlType(SqlTypeName.INTEGER);
    final RelDataType rowType = typeFactory.builder()
        .add("a", booleanType)
        .add("b", booleanType)
        .add("c", booleanType)
        .add("d", booleanType)
        .add("e", booleanType)
        .add("f", booleanType)
        .add("g", booleanType)
        .add("h", intType)
        .build();

    final RexDynamicParam range = rexBuilder.makeDynamicParam(rowType, 0);
    final RexNode aRef = rexBuilder.makeFieldAccess(range, 0);
    final RexNode bRef = rexBuilder.makeFieldAccess(range, 1);
    final RexNode cRef = rexBuilder.makeFieldAccess(range, 2);
    final RexNode dRef = rexBuilder.makeFieldAccess(range, 3);
    final RexNode eRef = rexBuilder.makeFieldAccess(range, 4);
    final RexNode fRef = rexBuilder.makeFieldAccess(range, 5);
    final RexNode gRef = rexBuilder.makeFieldAccess(range, 6);
    final RexNode hRef = rexBuilder.makeFieldAccess(range, 7);

    final RexLiteral sevenLiteral =
        rexBuilder.makeExactLiteral(BigDecimal.valueOf(7));
    final RexNode hEqSeven = eq(hRef, sevenLiteral);

    // Most of the expressions in testCnf are unaffected by pullFactors.
    checkPullFactors(
        or(and(aRef, bRef),
            and(cRef, aRef, dRef, aRef)),
        "AND(?0.a, OR(?0.b, AND(?0.c, ?0.d)))");

    checkPullFactors(aRef, "?0.a");
    checkPullFactors(trueLiteral, "true");
    checkPullFactors(falseLiteral, "false");
    checkPullFactors(nullBool, "null");
    checkPullFactors(and(aRef, bRef), "AND(?0.a, ?0.b)");
    checkPullFactors(and(aRef, bRef, cRef), "AND(?0.a, ?0.b, ?0.c)");

    checkPullFactorsUnchanged(and(or(aRef, bRef), or(cRef, dRef)));
    checkPullFactorsUnchanged(or(and(aRef, bRef), and(cRef, dRef)));
    // Input has nested ORs, output ORs are flat; different from CNF
    checkPullFactors(or(and(aRef, bRef), or(cRef, dRef)),
        "OR(AND(?0.a, ?0.b), ?0.c, ?0.d)");

    checkPullFactorsUnchanged(or(aRef, not(and(bRef, not(hEqSeven)))));
    checkPullFactorsUnchanged(not(or(aRef, not(bRef))));
    checkPullFactorsUnchanged(
        not(or(and(aRef, trueLiteral), not(bRef), falseLiteral)));
    checkPullFactorsUnchanged(and(aRef, or(bRef, and(cRef, dRef))));

    checkPullFactorsUnchanged(
        and(aRef,
            or(bRef,
                and(cRef,
                    or(dRef, and(eRef, or(fRef, gRef)))))));

    checkPullFactorsUnchanged(
        and(aRef,
            or(bRef,
                and(cRef,
                    or(dRef,
                        and(eRef,
                            or(fRef,
                               and(gRef, or(trueLiteral, falseLiteral)))))))));
  }

  @Test public void testSimplifyXX() {
  checkSimplify2(
      not(
          case_(
              eq(vInt(0),literal(0)), falseLiteral,
              isNotNull(vInt(3)), trueLiteral,
              lt(vInt(1), vInt(0)), trueLiteral,
              falseLiteral
              )
          ),
  "NOT(CASE(=(?0.int0, 0), false, IS NOT NULL(?0.int3), true, <(?0.int1, ?0.int0), true, false))",
  "NOT(CASE(=(?0.int0, 0), false, IS NOT NULL(?0.int3), true, <(?0.int1, ?0.int0), true, false))");
  }
  
  
  @Test public void testSimplifyXX2x() {
  checkSimplify2(
          case_(
              isNull(vInt()), falseLiteral,
              isNotNull(vInt(1)), trueLiteral,
              falseLiteral
          ),
  "IS NOT NULL(?0.int0)",
  "IS NOT NULL(?0.int0)");
  }
  
  @Test public void testSimplifyNX() {
    RelDataType bType = tBoolean(true);
    RexNode n = rexBuilder.makeAbstractCast(bType, rexBuilder.constantNull());
    assertThat(n.getType(), is(bType));
    assertThat(simplify.simplify(n).getType(), is(bType));

    
    
    
//  checkSimplify2(
//      not(
//          case_(
//              eq(vInt(0),literal(0)), falseLiteral,
//              isNotNull(vInt(3)), trueLiteral,
//              lt(vInt(1), vInt(0)), trueLiteral,
//              falseLiteral
//              )
//          ),
//  "NOT(CASE(=(?0.int0, 0), false, IS NOT NULL(?0.int3), true, <(?0.int1, ?0.int0), true, false))",
//  "NOT(CASE(=(?0.int0, 0), false, IS NOT NULL(?0.int3), true, <(?0.int1, ?0.int0), true, false))");
  }
  
  
  @Test public void testSimplifyXX2() {
  checkSimplify2(
          case_(
              isNull(vInt()), falseLiteral,
              isNotNull(vInt(1)), trueLiteral,
              falseLiteral
          ),
  "IS NOT NULL(?0.int0)",
  "IS NOT NULL(?0.int0)");
  }

  
  @Test public void testSimplify() {
    final RelDataType booleanType =
        typeFactory.createSqlType(SqlTypeName.BOOLEAN);
    final RelDataType intType = typeFactory.createSqlType(SqlTypeName.INTEGER);
    final RelDataType intNullableType =
        typeFactory.createTypeWithNullability(intType, true);
    final RelDataType rowType = typeFactory.builder()
        .add("a", booleanType)
        .add("b", booleanType)
        .add("c", booleanType)
        .add("d", booleanType)
        .add("e", booleanType)
        .add("f", booleanType)
        .add("g", booleanType)
        .add("h", intType)
        .add("i", intNullableType)
        .add("j", intType)
        .add("k", intType)
        .build();

    final RexDynamicParam range = rexBuilder.makeDynamicParam(rowType, 0);
    final RexNode aRef = rexBuilder.makeFieldAccess(range, 0);
    final RexNode bRef = rexBuilder.makeFieldAccess(range, 1);
    final RexNode cRef = rexBuilder.makeFieldAccess(range, 2);
    final RexNode dRef = rexBuilder.makeFieldAccess(range, 3);
    final RexNode eRef = rexBuilder.makeFieldAccess(range, 4);
    final RexNode hRef = rexBuilder.makeFieldAccess(range, 7);
    final RexNode iRef = rexBuilder.makeFieldAccess(range, 8);
    final RexNode jRef = rexBuilder.makeFieldAccess(range, 9);
    final RexNode kRef = rexBuilder.makeFieldAccess(range, 10);
    final RexLiteral literal1 = rexBuilder.makeExactLiteral(BigDecimal.ONE);

//    // and: remove duplicates
//    checkSimplify(and(aRef, bRef, aRef), "AND(?0.a, ?0.b)");
//
//    // and: remove true
//    checkSimplify(and(aRef, bRef, trueLiteral),
//        "AND(?0.a, ?0.b)");
//
//    // and: false falsifies
//    checkSimplify(and(aRef, bRef, falseLiteral),
//        "false");
//
//    // and: remove duplicate "not"s
//    checkSimplify(and(not(aRef), bRef, not(cRef), not(aRef)),
//        "AND(?0.b, NOT(?0.a), NOT(?0.c))");
//
//    // and: "not true" falsifies
//    checkSimplify(and(not(aRef), bRef, not(trueLiteral)),
//        "false");
//
//    // and: flatten and remove duplicates
//    checkSimplify(
//        and(aRef, and(and(bRef, not(cRef), dRef, not(eRef)), not(eRef))),
//        "AND(?0.a, ?0.b, ?0.d, NOT(?0.c), NOT(?0.e))");
//
//    // and: expand "... and not(or(x, y))" to "... and not(x) and not(y)"
//    checkSimplify(and(aRef, bRef, not(or(cRef, or(dRef, eRef)))),
//        "AND(?0.a, ?0.b, NOT(?0.c), NOT(?0.d), NOT(?0.e))");
//
//    checkSimplify(and(aRef, bRef, not(or(not(cRef), dRef, not(eRef)))),
//        "AND(?0.a, ?0.b, ?0.c, ?0.e, NOT(?0.d))");
//
//    // or: remove duplicates
//    checkSimplify(or(aRef, bRef, aRef), "OR(?0.a, ?0.b)");
//
//    // or: remove false
//    checkSimplify(or(aRef, bRef, falseLiteral),
//        "OR(?0.a, ?0.b)");
//
//    // or: true makes everything true
//    checkSimplify(or(aRef, bRef, trueLiteral), "true");
//
//    // case: remove false branches
//    checkSimplify(case_(eq(bRef, cRef), dRef, falseLiteral, aRef, eRef),
//        "OR(AND(=(?0.b, ?0.c), ?0.d), AND(?0.e, <>(?0.b, ?0.c)))");
//
//    // case: true branches become the last branch
//    checkSimplify(
//        case_(eq(bRef, cRef), dRef, trueLiteral, aRef, eq(cRef, dRef), eRef, cRef),
//        "OR(AND(=(?0.b, ?0.c), ?0.d), AND(?0.a, <>(?0.b, ?0.c)))");
//
//    // case: singleton
//    checkSimplify(case_(trueLiteral, aRef, eq(cRef, dRef), eRef, cRef), "?0.a");
//
//    // case: always same value
//    checkSimplify(
//        case_(aRef, literal1, bRef, literal1, cRef, literal1, dRef, literal1, literal1), "1");

    // case: trailing false and null, no simplification
    checkSimplify2(
        case_(aRef, trueLiteral, bRef, trueLiteral, cRef, falseLiteral, nullBool),
        "OR(?0.a, AND(?0.b, NOT(?0.a)), AND(null, NOT(?0.a), NOT(?0.b), NOT(?0.c)))",
        "CAST(OR(?0.a, ?0.b)):BOOLEAN");

    // case: form an AND of branches that return true
    checkSimplify(
        case_(aRef, trueLiteral, bRef,
            falseLiteral, cRef,
            falseLiteral, dRef, trueLiteral,
            falseLiteral),
        "OR(?0.a, AND(?0.d, NOT(?0.b), NOT(?0.c)))");

    checkSimplify(
        case_(aRef, trueLiteral, bRef,
            falseLiteral, cRef,
            falseLiteral, dRef, trueLiteral, eRef,
            falseLiteral, trueLiteral),
        "OR(?0.a, AND(?0.d, NOT(?0.b), NOT(?0.c)), AND(NOT(?0.b), NOT(?0.c), NOT(?0.e)))");

    checkSimplify(
        case_(eq(falseLiteral, falseLiteral), falseLiteral,
              eq(falseLiteral, falseLiteral), trueLiteral,
              trueLiteral
    ), "false");

    // is null, applied to not-null value
    checkSimplify(rexBuilder.makeCall(SqlStdOperatorTable.IS_NULL, aRef),
        "false");

    // is not null, applied to not-null value
    checkSimplify(rexBuilder.makeCall(SqlStdOperatorTable.IS_NOT_NULL, aRef),
        "true");

    // condition, and the inverse - nothing to do due to null values
    checkSimplify2(and(le(hRef, literal1), gt(hRef, literal1)),
        "AND(<=(?0.h, 1), >(?0.h, 1))",
        "false");

    checkSimplify2(and(le(hRef, literal1), ge(hRef, literal1)),
        "AND(<=(?0.h, 1), >=(?0.h, 1))",
        "=(?0.h, 1)");

    checkSimplify2(and(lt(hRef, literal1), eq(hRef, literal1), ge(hRef, literal1)),
        "AND(<(?0.h, 1), =(?0.h, 1), >=(?0.h, 1))",
        "false");

    checkSimplify(and(lt(hRef, literal1), or(falseLiteral, falseLiteral)),
        "false");
    checkSimplify(and(lt(hRef, literal1), or(falseLiteral, gt(jRef, kRef))),
        "AND(<(?0.h, 1), >(?0.j, ?0.k))");
    checkSimplify(or(lt(hRef, literal1), and(trueLiteral, trueLiteral)),
        "true");
    checkSimplify(
        or(lt(hRef, literal1),
            and(trueLiteral, or(trueLiteral, falseLiteral))),
        "true");
    checkSimplify(
        or(lt(hRef, literal1),
            and(trueLiteral, and(trueLiteral, falseLiteral))),
        "<(?0.h, 1)");
    checkSimplify(
        or(lt(hRef, literal1),
            and(trueLiteral, or(falseLiteral, falseLiteral))),
        "<(?0.h, 1)");

    // "x = x" simplifies to "x is not null"
    checkSimplify(eq(literal1, literal1), "true");
    checkSimplify(eq(hRef, hRef), "true");
    checkSimplify2(eq(iRef, iRef), "=(?0.i, ?0.i)", "IS NOT NULL(?0.i)");
    checkSimplify(eq(iRef, hRef), "=(?0.i, ?0.h)");

    // "x <= x" simplifies to "x is not null"
    checkSimplify(le(literal1, literal1), "true");
    checkSimplify(le(hRef, hRef), "true");
    checkSimplify2(le(iRef, iRef), "<=(?0.i, ?0.i)", "IS NOT NULL(?0.i)");
    checkSimplify(le(iRef, hRef), "<=(?0.i, ?0.h)");

    // "x >= x" simplifies to "x is not null"
    checkSimplify(ge(literal1, literal1), "true");
    checkSimplify(ge(hRef, hRef), "true");
    checkSimplify2(ge(iRef, iRef), ">=(?0.i, ?0.i)", "IS NOT NULL(?0.i)");
    checkSimplify(ge(iRef, hRef), ">=(?0.i, ?0.h)");

    // "x != x" simplifies to "false"
    checkSimplify(ne(literal1, literal1), "false");
    checkSimplify(ne(hRef, hRef), "false");
    checkSimplify2(ne(iRef, iRef), "<>(?0.i, ?0.i)", "false");
    checkSimplify(ne(iRef, hRef), "<>(?0.i, ?0.h)");

    // "x < x" simplifies to "false"
    checkSimplify(lt(literal1, literal1), "false");
    checkSimplify(lt(hRef, hRef), "false");
    checkSimplify2(lt(iRef, iRef), "<(?0.i, ?0.i)", "false");
    checkSimplify(lt(iRef, hRef), "<(?0.i, ?0.h)");

    // "x > x" simplifies to "false"
    checkSimplify(gt(literal1, literal1), "false");
    checkSimplify(gt(hRef, hRef), "false");
    checkSimplify2(gt(iRef, iRef), ">(?0.i, ?0.i)", "false");
    checkSimplify(gt(iRef, hRef), ">(?0.i, ?0.h)");

    // "(not x) is null" to "x is null"
    checkSimplify(isNull(not(vBool())), "IS NULL(?0.bool0)");
    checkSimplify(isNull(not(vBoolNotNull())), "false");

    // "(not x) is not null" to "x is not null"
    checkSimplify(isNotNull(not(vBool())), "IS NOT NULL(?0.bool0)");
    checkSimplify(isNotNull(not(vBoolNotNull())), "true");

    // "null is null" to "true"
    checkSimplify(isNull(nullBool), "true");
    // "(x + y) is null" simplifies to "x is null or y is null"
    checkSimplify(isNull(plus(vInt(0), vInt(1))),
        "OR(IS NULL(?0.int0), IS NULL(?0.int1))");
    checkSimplify(isNull(plus(vInt(0), vIntNotNull(1))), "IS NULL(?0.int0)");
    checkSimplify(isNull(plus(vIntNotNull(0), vIntNotNull(1))), "false");
    checkSimplify(isNull(plus(vIntNotNull(0), vInt(1))), "IS NULL(?0.int1)");

    // "(x + y) is not null" simplifies to "x is not null and y is not null"
    checkSimplify(isNotNull(plus(vInt(0), vInt(1))),
        "AND(IS NOT NULL(?0.int0), IS NOT NULL(?0.int1))");
    checkSimplify(isNotNull(plus(vInt(0), vIntNotNull(1))),
        "IS NOT NULL(?0.int0)");
    checkSimplify(isNotNull(plus(vIntNotNull(0), vIntNotNull(1))), "true");
    checkSimplify(isNotNull(plus(vIntNotNull(0), vInt(1))),
        "IS NOT NULL(?0.int1)");
  }

  @Test public void simplifyStrong() {
    checkSimplify2(ge(trueLiteral, falseLiteral), "true", "true");
    checkSimplify2(ge(trueLiteral, nullBool), "null", "false");
    checkSimplify2(ge(nullBool, nullBool), "null", "false");
    checkSimplify2(gt(trueLiteral, nullBool), "null", "false");
    checkSimplify2(le(trueLiteral, nullBool), "null", "false");
    checkSimplify2(lt(trueLiteral, nullBool), "null", "false");

    checkSimplify2(not(nullBool), "null", "false");
    checkSimplify2(ne(vInt(), nullBool), "null", "false");
    checkSimplify2(eq(vInt(), nullBool), "null", "false");

    checkSimplify2(plus(vInt(), nullInt), "null", "false");
    checkSimplify2(sub(vInt(), nullInt), "null", "false");
    checkSimplify2(mul(vInt(), nullInt), "null", "false");
    checkSimplify2(div(vInt(), nullInt), "null", "false");
  }

  @Test public void testSimplifyFilter() {
    final RelDataType booleanType =
        typeFactory.createSqlType(SqlTypeName.BOOLEAN);
    final RelDataType intType = typeFactory.createSqlType(SqlTypeName.INTEGER);
    final RelDataType rowType = typeFactory.builder()
        .add("a", intType)
        .add("b", intType)
        .add("c", booleanType)
        .add("d", booleanType)
        .add("e", booleanType)
        .add("f", booleanType)
        .add("g", booleanType)
        .add("h", intType)
        .build();

    final RexDynamicParam range = rexBuilder.makeDynamicParam(rowType, 0);
    final RexNode aRef = rexBuilder.makeFieldAccess(range, 0);
    final RexNode bRef = rexBuilder.makeFieldAccess(range, 1);
    final RexNode cRef = rexBuilder.makeFieldAccess(range, 2);
    final RexNode dRef = rexBuilder.makeFieldAccess(range, 3);
    final RexNode eRef = rexBuilder.makeFieldAccess(range, 4);
    final RexNode fRef = rexBuilder.makeFieldAccess(range, 5);
    final RexLiteral literal1 = rexBuilder.makeExactLiteral(BigDecimal.ONE);
    final RexLiteral literal5 = rexBuilder.makeExactLiteral(new BigDecimal(5));
    final RexLiteral literal10 = rexBuilder.makeExactLiteral(BigDecimal.TEN);

    // condition, and the inverse
    checkSimplifyFilter(and(le(aRef, literal1), gt(aRef, literal1)),
        "false");

    checkSimplifyFilter(and(le(aRef, literal1), ge(aRef, literal1)),
        "=(?0.a, 1)");

    checkSimplifyFilter(and(lt(aRef, literal1), eq(aRef, literal1), ge(aRef, literal1)),
        "false");

    // simplify equals boolean
    final ImmutableList<RexNode> args =
        ImmutableList.of(eq(eq(aRef, literal1), trueLiteral),
            eq(bRef, literal1));
    checkSimplifyFilter(and(args),
        "AND(=(?0.a, 1), =(?0.b, 1))");

    // as previous, using simplifyFilterPredicates
    assertThat(simplify.withUnknownAsFalse(true)
            .simplifyFilterPredicates(args)
            .toString(),
        equalTo("AND(=(?0.a, 1), =(?0.b, 1))"));

    // "a = 1 and a = 10" is always false
    final ImmutableList<RexNode> args2 =
        ImmutableList.of(eq(aRef, literal1), eq(aRef, literal10));
    checkSimplifyFilter(and(args2), "false");

    assertThat(simplify.withUnknownAsFalse(true)
            .simplifyFilterPredicates(args2),
        nullValue());

    // equality on constants, can remove the equality on the variables
    checkSimplifyFilter(and(eq(aRef, literal1), eq(bRef, literal1), eq(aRef, bRef)),
        "AND(=(?0.a, 1), =(?0.b, 1))");

    // condition not satisfiable
    checkSimplifyFilter(and(eq(aRef, literal1), eq(bRef, literal10), eq(aRef, bRef)),
        "false");

    // condition not satisfiable
    checkSimplifyFilter(and(gt(aRef, literal10), ge(bRef, literal1), lt(aRef, literal10)),
        "false");

    // one "and" containing three "or"s
    checkSimplifyFilter(
        or(gt(aRef, literal10), gt(bRef, literal1), gt(aRef, literal10)),
        "OR(>(?0.a, 10), >(?0.b, 1))");

    // case: trailing false and null, remove
    checkSimplifyFilter(
        case_(cRef, trueLiteral, dRef, trueLiteral, eRef, falseLiteral, fRef,
            falseLiteral, nullBool), "CAST(OR(?0.c, ?0.d)):BOOLEAN");

    // condition with null value for range
    checkSimplifyFilter(and(gt(aRef, nullBool), ge(bRef, literal1)), "false");

    // condition "1 < a && 5 < x" yields "5 < x"
    checkSimplifyFilter(
        and(lt(literal1, aRef), lt(literal5, aRef)),
        RelOptPredicateList.EMPTY,
        "<(5, ?0.a)");

    // condition "1 < a && a < 5" is unchanged
    checkSimplifyFilter(
        and(lt(literal1, aRef), lt(aRef, literal5)),
        RelOptPredicateList.EMPTY,
        "AND(<(1, ?0.a), <(?0.a, 5))");

    // condition "1 > a && 5 > x" yields "1 > a"
    checkSimplifyFilter(
        and(gt(literal1, aRef), gt(literal5, aRef)),
        RelOptPredicateList.EMPTY,
        ">(1, ?0.a)");

    // condition "1 > a && a > 5" yields false
    checkSimplifyFilter(
        and(gt(literal1, aRef), gt(aRef, literal5)),
        RelOptPredicateList.EMPTY,
        "false");

    // range with no predicates;
    // condition "a > 1 && a < 10 && a < 5" yields "a < 1 && a < 5"
    checkSimplifyFilter(
        and(gt(aRef, literal1), lt(aRef, literal10), lt(aRef, literal5)),
        RelOptPredicateList.EMPTY,
        "AND(>(?0.a, 1), <(?0.a, 5))");

    // condition "a > 1 && a < 10 && a < 5"
    // with pre-condition "a > 5"
    // yields "false"
    checkSimplifyFilter(
        and(gt(aRef, literal1), lt(aRef, literal10), lt(aRef, literal5)),
        RelOptPredicateList.of(rexBuilder,
            ImmutableList.of(gt(aRef, literal5))),
        "false");

    // condition "a > 1 && a < 10 && a <= 5"
    // with pre-condition "a >= 5"
    // yields "a = 5"
    // "a <= 5" would also be correct, just a little less concise.
    checkSimplifyFilter(
        and(gt(aRef, literal1), lt(aRef, literal10), le(aRef, literal5)),
        RelOptPredicateList.of(rexBuilder,
            ImmutableList.of(ge(aRef, literal5))),
        "=(?0.a, 5)");

    // condition "a > 1 && a < 10 && a < 5"
    // with pre-condition "b < 10 && a > 5"
    // yields "a > 1 and a < 5"
    checkSimplifyFilter(
        and(gt(aRef, literal1), lt(aRef, literal10), lt(aRef, literal5)),
        RelOptPredicateList.of(rexBuilder,
            ImmutableList.of(lt(bRef, literal10), ge(aRef, literal1))),
        "AND(>(?0.a, 1), <(?0.a, 5))");

    // condition "a > 1"
    // with pre-condition "b < 10 && a > 5"
    // yields "true"
    checkSimplifyFilter(gt(aRef, literal1),
        RelOptPredicateList.of(rexBuilder,
            ImmutableList.of(lt(bRef, literal10), gt(aRef, literal5))),
        "true");

    // condition "a < 1"
    // with pre-condition "b < 10 && a > 5"
    // yields "false"
    checkSimplifyFilter(lt(aRef, literal1),
        RelOptPredicateList.of(rexBuilder,
            ImmutableList.of(lt(bRef, literal10), gt(aRef, literal5))),
        "false");

    // condition "a > 5"
    // with pre-condition "b < 10 && a >= 5"
    // yields "a > 5"
    checkSimplifyFilter(gt(aRef, literal5),
        RelOptPredicateList.of(rexBuilder,
            ImmutableList.of(lt(bRef, literal10), ge(aRef, literal5))),
        ">(?0.a, 5)");

    // condition "a > 5"
    // with pre-condition "a <= 5"
    // yields "false"
    checkSimplifyFilter(gt(aRef, literal5),
        RelOptPredicateList.of(rexBuilder,
            ImmutableList.of(le(aRef, literal5))),
        "false");

    // condition "a > 5"
    // with pre-condition "a <= 5 and b <= 5"
    // yields "false"
    checkSimplifyFilter(gt(aRef, literal5),
        RelOptPredicateList.of(rexBuilder,
            ImmutableList.of(le(aRef, literal5), le(bRef, literal5))),
        "false");

    // condition "a > 5 or b > 5"
    // with pre-condition "a <= 5 and b <= 5"
    // should yield "false" but yields "a = 5 or b = 5"
    checkSimplifyFilter(or(gt(aRef, literal5), gt(bRef, literal5)),
        RelOptPredicateList.of(rexBuilder,
            ImmutableList.of(le(aRef, literal5), le(bRef, literal5))),
        "false");
  }

  @Test public void testSimplifyAndPush() {
    final RelDataType intType = typeFactory.createSqlType(SqlTypeName.INTEGER);
    final RelDataType rowType = typeFactory.builder()
        .add("a", intType)
        .add("b", intType)
        .build();

    final RexDynamicParam range = rexBuilder.makeDynamicParam(rowType, 0);
    final RexNode aRef = rexBuilder.makeFieldAccess(range, 0);
    final RexNode bRef = rexBuilder.makeFieldAccess(range, 1);
    final RexLiteral literal1 = rexBuilder.makeExactLiteral(BigDecimal.ONE);
    final RexLiteral literal5 = rexBuilder.makeExactLiteral(BigDecimal.valueOf(5));
    final RexLiteral literal10 = rexBuilder.makeExactLiteral(BigDecimal.TEN);

    checkSimplifyFilter(
        or(
            or(eq(aRef, literal1),
                eq(aRef, literal1)),
            eq(aRef, literal1)),
        "=(?0.a, 1)");

    checkSimplifyFilter(
        or(
            and(eq(aRef, literal1),
                eq(aRef, literal1)),
            and(eq(aRef, literal10),
                eq(aRef, literal1))),
        "=(?0.a, 1)");

    checkSimplifyFilter(
        and(
            eq(aRef, literal1),
            or(eq(aRef, literal1),
                eq(aRef, literal10))),
        "=(?0.a, 1)");
    checkSimplifyFilter(
        and(
            or(eq(aRef, literal1),
                eq(aRef, literal10)),
            eq(aRef, literal1)),
        "=(?0.a, 1)");

    checkSimplifyFilter(
        and(gt(aRef, literal10),
            gt(aRef, literal1)),
        ">(?0.a, 10)");

    checkSimplifyFilter(
        and(gt(aRef, literal1),
            gt(aRef, literal10)),
        ">(?0.a, 10)");

    // "null AND NOT(null OR x)" => "null AND NOT(x)"
    checkSimplify2(
        and(nullBool,
            not(or(nullBool, vBool()))),
        "AND(null, NOT(?0.bool0))",
        "false");

    // "x1 AND x2 AND x3 AND NOT(x1) AND NOT(x2) AND NOT(x0)" =>
    // "x3 AND null AND x1 IS NULL AND x2 IS NULL AND NOT(x0)"
    checkSimplify2(
        and(vBool(1), vBool(2),
            vBool(3), not(vBool(1)),
            not(vBool(2)), not(vBool())),
        "AND(?0.bool3, null, IS NULL(?0.bool1),"
            + " IS NULL(?0.bool2), NOT(?0.bool0))",
        "false"
    );
  }

  @Test public void testSimplifyOrTerms() {
    final RelDataType intType = typeFactory.createSqlType(SqlTypeName.INTEGER);
    final RelDataType rowType = typeFactory.builder()
        .add("a", intType).nullable(false)
        .add("b", intType).nullable(true)
        .add("c", intType).nullable(true)
        .build();

    final RexDynamicParam range = rexBuilder.makeDynamicParam(rowType, 0);
    final RexNode aRef = rexBuilder.makeFieldAccess(range, 0);
    final RexNode bRef = rexBuilder.makeFieldAccess(range, 1);
    final RexNode cRef = rexBuilder.makeFieldAccess(range, 2);
    final RexLiteral literal1 = rexBuilder.makeExactLiteral(BigDecimal.ONE);
    final RexLiteral literal2 = rexBuilder.makeExactLiteral(BigDecimal.valueOf(2));
    final RexLiteral literal3 = rexBuilder.makeExactLiteral(BigDecimal.valueOf(3));
    final RexLiteral literal4 = rexBuilder.makeExactLiteral(BigDecimal.valueOf(4));

    // "a != 1 or a = 1" ==> "true"
    checkSimplifyFilter(
        or(ne(aRef, literal1),
            eq(aRef, literal1)),
        "true");

    // TODO: make this simplify to "true"
    checkSimplifyFilter(
        or(eq(aRef, literal1),
            ne(aRef, literal1)),
        "OR(=(?0.a, 1), <>(?0.a, 1))");

    // "b != 1 or b = 1" cannot be simplified, because b might be null
    final RexNode neOrEq =
        or(ne(bRef, literal1),
            eq(bRef, literal1));
    checkSimplifyFilter(neOrEq, "OR(<>(?0.b, 1), IS NOT NULL(?0.b))");

    // Careful of the excluded middle!
    // We cannot simplify "b != 1 or b = 1" to "true" because if b is null, the
    // result is unknown.
    // TODO: "b is not unknown" would be the best simplification.
    assertThat(simplify.withUnknownAsFalse(false).simplify(neOrEq).toString(),
        equalTo("OR(<>(?0.b, 1), IS NOT NULL(?0.b))"));

    // "a is null or a is not null" ==> "true"
    checkSimplifyFilter(
        or(isNull(aRef),
            isNotNull(aRef)),
        "true");

    // "a is not null or a is null" ==> "true"
    checkSimplifyFilter(
        or(isNotNull(aRef),
            isNull(aRef)),
        "true");

    // "b is not null or b is null" ==> "true" (valid even though b nullable)
    checkSimplifyFilter(
        or(isNotNull(bRef),
            isNull(bRef)),
        "true");

    // "b is not null or c is null" unchanged
    checkSimplifyFilter(
        or(isNotNull(bRef),
            isNull(cRef)),
        "OR(IS NOT NULL(?0.b), IS NULL(?0.c))");

    // "b is null or b is not false" unchanged
    checkSimplifyFilter(
        or(isNull(bRef),
            isNotFalse(bRef)),
        "OR(IS NULL(?0.b), IS NOT FALSE(?0.b))"
    );

    // multiple predicates are handled correctly
    checkSimplifyFilter(
        and(
            or(eq(bRef, literal1),
                eq(bRef, literal2)),
            eq(bRef, literal2),
            eq(aRef, literal3),
            or(eq(aRef, literal3),
                eq(aRef, literal4))),
        "AND(=(?0.b, 2), =(?0.a, 3))");

    checkSimplify2(
        or(lt(vInt(), nullInt),
            ne(literal(0), vInt())),
        "OR(null, <>(0, ?0.int0))",
        "<>(0, ?0.int0)");
  }

  @Test public void testSimplifyUnknown() {
    final RelDataType intType = typeFactory.createSqlType(SqlTypeName.INTEGER);
    final RelDataType rowType = typeFactory.builder()
        .add("a", intType).nullable(true)
        .build();

    final RexDynamicParam range = rexBuilder.makeDynamicParam(rowType, 0);
    final RexNode aRef = rexBuilder.makeFieldAccess(range, 0);
    final RexLiteral literal1 = rexBuilder.makeExactLiteral(BigDecimal.ONE);


    checkSimplify2(
        and(eq(aRef, literal1),
            nullInt),
        "AND(=(?0.a, 1), null)",
        "false");
    checkSimplify2(
        and(trueLiteral,
            nullInt),
        "null",
        "false");
    checkSimplify2(
        and(falseLiteral,
            nullInt),
        "false",
        "false");

    checkSimplify2(
        and(nullInt,
            eq(aRef, literal1)),
        "AND(null, =(?0.a, 1))",
        "false");

    checkSimplify2(
        or(eq(aRef, literal1),
            nullInt),
        "OR(=(?0.a, 1), null)",
        "=(?0.a, 1)");
    checkSimplify2(
        or(trueLiteral,
            nullInt),
        "true",
        "true");
    checkSimplify2(
        or(falseLiteral,
            nullInt),
        "null",
        "false");
  }

  @Test public void testSimplifyAnd3() {
    final RelDataType boolType = typeFactory.createSqlType(SqlTypeName.BOOLEAN);
    final RelDataType rowType = typeFactory.builder()
        .add("a", boolType).nullable(true)
        .build();

    final RexDynamicParam range = rexBuilder.makeDynamicParam(rowType, 0);
    final RexNode aRef = rexBuilder.makeFieldAccess(range, 0);

    // in the case of 3-valued logic, the result must be unknown if a is unknown
    checkSimplify2(
        and(aRef,
            not(aRef)),
        "AND(null, IS NULL(?0.a))",
        "false");
  }

  @Test public void fieldAccessEqualsHashCode() {
    assertEquals("vBool() instances should be equal", vBool(), vBool());
    assertEquals("vBool().hashCode()", vBool().hashCode(), vBool().hashCode());
    assertNotSame("vBool() is expected to produce new RexFieldAccess", vBool(), vBool());
    assertNotEquals("vBool(0) != vBool(1)", vBool(0), vBool(1));
  }

  @Test public void testSimplifyDynamicParam() {
    checkSimplify2(or(vBool(), vBool()), "?0.bool0", "?0.bool0");
  }

  /** Unit test for
   * <a href="https://issues.apache.org/jira/browse/CALCITE-1289">[CALCITE-1289]
   * RexUtil.simplifyCase() should account for nullability</a>. */
  @Test public void testSimplifyCaseNotNullableBoolean() {
    RexNode condition = eq(
        rexBuilder.makeInputRef(
            typeFactory.createTypeWithNullability(
                typeFactory.createSqlType(SqlTypeName.VARCHAR), true),
            0),
        rexBuilder.makeLiteral("S"));
    RexCall caseNode = (RexCall) case_(condition, trueLiteral, falseLiteral);

    RexCall result = (RexCall) simplify.simplify(caseNode);
    assertThat(result.getType().isNullable(), is(false));
    assertThat(result.getType().getSqlTypeName(), is(SqlTypeName.BOOLEAN));
    assertThat(result.getOperator(), is((SqlOperator) SqlStdOperatorTable.CASE));
    assertThat(result.getOperands().size(), is((Object) 3));
    assertThat(result.getOperands().get(0), is(condition));
    assertThat(result.getOperands().get(1), is((RexNode) trueLiteral));
    assertThat(result.getOperands().get(2), is((RexNode) falseLiteral));
  }

  @Test public void testSimplifyCaseNullableBoolean() {
    RexNode condition = eq(input(tVarchar(), 0), literal("S"));
    RexNode caseNode = case_(condition, trueLiteral, falseLiteral);

    RexCall result = (RexCall) simplify.simplify(caseNode);
    assertThat(result.getType().isNullable(), is(false));
    assertThat(result.getType().getSqlTypeName(), is(SqlTypeName.BOOLEAN));
    assertThat(result, is(condition));
  }

  @Test public void testSimplifyCaseNullableVarChar() {
    RexNode condition = eq(input(tVarchar(), 0), literal("S"));
    RexNode caseNode = case_(condition, literal("A"), literal("B"));

    RexCall result = (RexCall) simplify.simplify(caseNode);
    assertThat(result.getType().isNullable(), is(false));
    assertThat(result.getType().getSqlTypeName(), is(SqlTypeName.CHAR));
    assertThat(result, is(caseNode));
  }
  
  @Test public void testSimplifyCaseNullableInt() {

    checkSimplify2(
        case_(isNotNull(input(tInt(true), 0)), eq(input(tInt(true), 0),literal(BigDecimal.ONE)), falseLiteral), 
"AND(IS NOT NULL($0), =($0, 1))",
"=($0, 1)");
//    checkSimplify2(
//        case_(isNotNull(input(tInt(true), 0)), eq(input(tInt(true), 0),literal(BigDecimal.ONE)), falseLiteral), 
//"AND(IS NOT NULL($0), =(CAST($0):INTEGER NOT NULL, 1))",
//"=(CAST($0):INTEGER NOT NULL, 1)");
//    checkSimplify2(
//        case_(isNotNull(vInt()), eq(vInt(),literal(BigDecimal.ONE)), falseLiteral), 
//"CASE(IS NOT NULL(?0.int0), =(?0.int0, 1), false)",
//"CASE(IS NOT NULL(?0.int0), =(?0.int0, 1), false)");
  }

  @Test public void testSimplifyAnd() {
    RelDataType booleanNotNullableType =
        typeFactory.createTypeWithNullability(
            typeFactory.createSqlType(SqlTypeName.BOOLEAN), false);
    RelDataType booleanNullableType =
        typeFactory.createTypeWithNullability(
            typeFactory.createSqlType(SqlTypeName.BOOLEAN), true);
    RexNode andCondition =
        and(rexBuilder.makeInputRef(booleanNotNullableType, 0),
            rexBuilder.makeInputRef(booleanNullableType, 1),
            rexBuilder.makeInputRef(booleanNotNullableType, 2));
    RexNode result = simplify.simplify(andCondition);
    assertThat(result.getType().isNullable(), is(true));
    assertThat(result.getType().getSqlTypeName(), is(SqlTypeName.BOOLEAN));
  }

  @Test public void testSimplifyIsNotNull() {
    RelDataType intType =
        typeFactory.createTypeWithNullability(
            typeFactory.createSqlType(SqlTypeName.INTEGER), false);
    RelDataType intNullableType =
        typeFactory.createTypeWithNullability(
            typeFactory.createSqlType(SqlTypeName.INTEGER), true);
    final RexInputRef i0 = rexBuilder.makeInputRef(intNullableType, 0);
    final RexInputRef i1 = rexBuilder.makeInputRef(intNullableType, 1);
    final RexInputRef i2 = rexBuilder.makeInputRef(intType, 2);
    final RexInputRef i3 = rexBuilder.makeInputRef(intType, 3);
    final RexLiteral one = rexBuilder.makeExactLiteral(BigDecimal.ONE);
    final RexLiteral null_ = rexBuilder.makeNullLiteral(intType);
    checkSimplify(isNotNull(lt(i0, i1)),
        "AND(IS NOT NULL($0), IS NOT NULL($1))");
    checkSimplify(isNotNull(lt(i0, i2)), "IS NOT NULL($0)");
    checkSimplify(isNotNull(lt(i2, i3)), "true");
    checkSimplify(isNotNull(lt(i0, one)), "IS NOT NULL($0)");
    checkSimplify(isNotNull(lt(i0, null_)), "false");
  }

  @Test public void checkSimplifyDynamicParam() {
    checkSimplify(isNotNull(lt(vInt(0), vInt(1))),
        "AND(IS NOT NULL(?0.int0), IS NOT NULL(?0.int1))");
    checkSimplify(isNotNull(lt(vInt(0), vIntNotNull(2))),
        "IS NOT NULL(?0.int0)");
    checkSimplify(isNotNull(lt(vIntNotNull(2), vIntNotNull(3))), "true");
    checkSimplify(isNotNull(lt(vInt(0), literal(BigDecimal.ONE))),
        "IS NOT NULL(?0.int0)");
    checkSimplify(isNotNull(lt(vInt(0), null_(tInt()))), "false");
  }

  @Test public void testSimplifyCastLiteral() {
    final List<RexLiteral> literals = new ArrayList<>();
    literals.add(
        rexBuilder.makeExactLiteral(BigDecimal.ONE,
            typeFactory.createSqlType(SqlTypeName.INTEGER)));
    literals.add(
        rexBuilder.makeExactLiteral(BigDecimal.valueOf(2),
            typeFactory.createSqlType(SqlTypeName.BIGINT)));
    literals.add(
        rexBuilder.makeExactLiteral(BigDecimal.valueOf(3),
            typeFactory.createSqlType(SqlTypeName.SMALLINT)));
    literals.add(
        rexBuilder.makeExactLiteral(BigDecimal.valueOf(4),
            typeFactory.createSqlType(SqlTypeName.TINYINT)));
    literals.add(
        rexBuilder.makeExactLiteral(new BigDecimal("1234"),
            typeFactory.createSqlType(SqlTypeName.DECIMAL, 4, 0)));
    literals.add(
        rexBuilder.makeExactLiteral(new BigDecimal("123.45"),
            typeFactory.createSqlType(SqlTypeName.DECIMAL, 5, 2)));
    literals.add(
        rexBuilder.makeApproxLiteral(new BigDecimal("3.1415"),
            typeFactory.createSqlType(SqlTypeName.REAL)));
    literals.add(
        rexBuilder.makeApproxLiteral(BigDecimal.valueOf(Math.E),
            typeFactory.createSqlType(SqlTypeName.FLOAT)));
    literals.add(
        rexBuilder.makeApproxLiteral(BigDecimal.valueOf(Math.PI),
            typeFactory.createSqlType(SqlTypeName.DOUBLE)));
    literals.add(rexBuilder.makeLiteral(true));
    literals.add(rexBuilder.makeLiteral(false));
    literals.add(rexBuilder.makeLiteral("hello world"));
    literals.add(rexBuilder.makeLiteral("1969-07-20 12:34:56"));
    literals.add(rexBuilder.makeLiteral("1969-07-20"));
    literals.add(rexBuilder.makeLiteral("12:34:45"));
    literals.add((RexLiteral)
        rexBuilder.makeLiteral(new ByteString(new byte[] {1, 2, -34, 0, -128}),
            typeFactory.createSqlType(SqlTypeName.BINARY, 5), false));
    literals.add(rexBuilder.makeDateLiteral(new DateString(1974, 8, 9)));
    literals.add(rexBuilder.makeTimeLiteral(new TimeString(1, 23, 45), 0));
    literals.add(
        rexBuilder.makeTimestampLiteral(
            new TimestampString(1974, 8, 9, 1, 23, 45), 0));

    final Multimap<SqlTypeName, RexLiteral> map = LinkedHashMultimap.create();
    for (RexLiteral literal : literals) {
      map.put(literal.getTypeName(), literal);
    }

    final List<RelDataType> types = new ArrayList<>();
    types.add(typeFactory.createSqlType(SqlTypeName.INTEGER));
    types.add(typeFactory.createSqlType(SqlTypeName.BIGINT));
    types.add(typeFactory.createSqlType(SqlTypeName.SMALLINT));
    types.add(typeFactory.createSqlType(SqlTypeName.TINYINT));
    types.add(typeFactory.createSqlType(SqlTypeName.REAL));
    types.add(typeFactory.createSqlType(SqlTypeName.FLOAT));
    types.add(typeFactory.createSqlType(SqlTypeName.DOUBLE));
    types.add(typeFactory.createSqlType(SqlTypeName.BOOLEAN));
    types.add(typeFactory.createSqlType(SqlTypeName.VARCHAR, 10));
    types.add(typeFactory.createSqlType(SqlTypeName.CHAR, 5));
    types.add(typeFactory.createSqlType(SqlTypeName.VARBINARY, 60));
    types.add(typeFactory.createSqlType(SqlTypeName.BINARY, 3));
    types.add(typeFactory.createSqlType(SqlTypeName.TIMESTAMP));
    types.add(typeFactory.createSqlType(SqlTypeName.TIME));
    types.add(typeFactory.createSqlType(SqlTypeName.DATE));

    for (RelDataType fromType : types) {
      for (RelDataType toType : types) {
        if (SqlTypeAssignmentRules.instance(false)
            .canCastFrom(toType.getSqlTypeName(), fromType.getSqlTypeName())) {
          for (RexLiteral literal : map.get(fromType.getSqlTypeName())) {
            final RexNode cast = rexBuilder.makeCast(toType, literal);
            if (cast instanceof RexLiteral) {
              assertThat(cast.getType(), is(toType));
              continue; // makeCast already simplified
            }
            final RexNode simplified = simplify.simplify(cast);
            boolean expectedSimplify =
                literal.getTypeName() != toType.getSqlTypeName()
                || (literal.getTypeName() == SqlTypeName.CHAR
                    && ((NlsString) literal.getValue()).getValue().length()
                        > toType.getPrecision())
                || (literal.getTypeName() == SqlTypeName.BINARY
                    && ((ByteString) literal.getValue()).length()
                        > toType.getPrecision());
            boolean couldSimplify = !cast.equals(simplified);
            final String reason = (expectedSimplify
                ? "expected to simplify, but could not: "
                : "simplified, but did not expect to: ")
                + cast + " --> " + simplified;
            assertThat(reason, couldSimplify, is(expectedSimplify));
          }
        }
      }
    }
  }

  @Test public void testCastLiteral() {
    assertNode("cast(literal int not null)",
        "42:INTEGER NOT NULL", cast(literal(42), tInt()));
    assertNode("cast(literal int)",
        "42:INTEGER NOT NULL", cast(literal(42), nullable(tInt())));

    assertNode("abstractCast(literal int not null)",
        "CAST(42):INTEGER NOT NULL", abstractCast(literal(42), tInt()));
    assertNode("abstractCast(literal int)",
        "CAST(42):INTEGER", abstractCast(literal(42), nullable(tInt())));
  }

  @Test public void testSimplifyCastLiteral2() {
    final RexLiteral literalAbc = rexBuilder.makeLiteral("abc");
    final RexLiteral literalOne = rexBuilder.makeExactLiteral(BigDecimal.ONE);
    final RelDataType intType = typeFactory.createSqlType(SqlTypeName.INTEGER);
    final RelDataType varcharType =
        typeFactory.createSqlType(SqlTypeName.VARCHAR, 10);
    final RelDataType booleanType =
        typeFactory.createSqlType(SqlTypeName.BOOLEAN);
    final RelDataType dateType = typeFactory.createSqlType(SqlTypeName.DATE);
    final RelDataType timestampType =
        typeFactory.createSqlType(SqlTypeName.TIMESTAMP);
    checkSimplifyUnchanged(cast(literalAbc, intType));
    checkSimplify(cast(literalOne, intType), "1");
    checkSimplify(cast(literalAbc, varcharType), "'abc'");
    checkSimplify(cast(literalOne, varcharType), "'1'");
    checkSimplifyUnchanged(cast(literalAbc, booleanType));
    checkSimplify(cast(literalOne, booleanType),
        "false"); // different from Hive
    checkSimplifyUnchanged(cast(literalAbc, dateType));
    checkSimplify(cast(literalOne, dateType),
        "1970-01-02"); // different from Hive
    checkSimplifyUnchanged(cast(literalAbc, timestampType));
    checkSimplify(cast(literalOne, timestampType),
        "1970-01-01 00:00:00"); // different from Hive
  }

  @Test public void testSimplifyCastLiteral3() {
    // Default TimeZone is "America/Los_Angeles" (DummyDataContext)
    final RexLiteral literalDate = rexBuilder.makeDateLiteral(new DateString("2011-07-20"));
    final RexLiteral literalTime = rexBuilder.makeTimeLiteral(new TimeString("12:34:56"), 0);
    final RexLiteral literalTimestamp = rexBuilder.makeTimestampLiteral(
        new TimestampString("2011-07-20 12:34:56"), 0);
    final RexLiteral literalTimeLTZ =
        rexBuilder.makeTimeWithLocalTimeZoneLiteral(
            new TimeString(1, 23, 45), 0);
    final RexLiteral timeLTZChar1 = rexBuilder.makeLiteral("12:34:45 America/Los_Angeles");
    final RexLiteral timeLTZChar2 = rexBuilder.makeLiteral("12:34:45 UTC");
    final RexLiteral timeLTZChar3 = rexBuilder.makeLiteral("12:34:45 GMT+01");
    final RexLiteral timestampLTZChar1 = rexBuilder.makeLiteral("2011-07-20 12:34:56 Asia/Tokyo");
    final RexLiteral timestampLTZChar2 = rexBuilder.makeLiteral("2011-07-20 12:34:56 GMT+01");
    final RexLiteral timestampLTZChar3 = rexBuilder.makeLiteral("2011-07-20 12:34:56 UTC");
    final RexLiteral literalTimestampLTZ =
        rexBuilder.makeTimestampWithLocalTimeZoneLiteral(
            new TimestampString(2011, 7, 20, 8, 23, 45), 0);

    final RelDataType dateType =
        typeFactory.createSqlType(SqlTypeName.DATE);
    final RelDataType timeType =
        typeFactory.createSqlType(SqlTypeName.TIME);
    final RelDataType timestampType =
        typeFactory.createSqlType(SqlTypeName.TIMESTAMP);
    final RelDataType timeLTZType =
        typeFactory.createSqlType(SqlTypeName.TIME_WITH_LOCAL_TIME_ZONE);
    final RelDataType timestampLTZType =
        typeFactory.createSqlType(SqlTypeName.TIMESTAMP_WITH_LOCAL_TIME_ZONE);
    final RelDataType varCharType =
        typeFactory.createSqlType(SqlTypeName.VARCHAR, 40);

    checkSimplify(cast(timeLTZChar1, timeLTZType), "20:34:45");
    checkSimplify(cast(timeLTZChar2, timeLTZType), "12:34:45");
    checkSimplify(cast(timeLTZChar3, timeLTZType), "11:34:45");
    checkSimplify(cast(literalTimeLTZ, timeLTZType), "01:23:45");
    checkSimplify(cast(timestampLTZChar1, timestampLTZType),
        "2011-07-20 03:34:56");
    checkSimplify(cast(timestampLTZChar2, timestampLTZType),
        "2011-07-20 11:34:56");
    checkSimplify(cast(timestampLTZChar3, timestampLTZType),
        "2011-07-20 12:34:56");
    checkSimplify(cast(literalTimestampLTZ, timestampLTZType),
        "2011-07-20 08:23:45");
    checkSimplify(cast(literalDate, timestampLTZType),
        "2011-07-20 07:00:00");
    checkSimplify(cast(literalTime, timestampLTZType),
        "2011-07-20 19:34:56");
    checkSimplify(cast(literalTimestamp, timestampLTZType),
        "2011-07-20 19:34:56");
    checkSimplify(cast(literalTimestamp, dateType),
        "2011-07-20");
    checkSimplify(cast(literalTimestampLTZ, dateType),
        "2011-07-20");
    checkSimplify(cast(literalTimestampLTZ, timeType),
        "01:23:45");
    checkSimplify(cast(literalTimestampLTZ, timestampType),
        "2011-07-20 01:23:45");
    checkSimplify(cast(literalTimeLTZ, timeType),
        "17:23:45");
    checkSimplify(cast(literalTime, timeLTZType),
        "20:34:56");
    checkSimplify(cast(literalTimestampLTZ, timeLTZType),
        "08:23:45");
    checkSimplify(cast(literalTimeLTZ, varCharType),
        "'17:23:45 America/Los_Angeles'");
    checkSimplify(cast(literalTimestampLTZ, varCharType),
        "'2011-07-20 01:23:45 America/Los_Angeles'");
    checkSimplify(cast(literalTimeLTZ, timestampType),
        "2011-07-19 18:23:45");
    checkSimplify(cast(literalTimeLTZ, timestampLTZType),
        "2011-07-20 01:23:45");
  }

  @Test public void testCompareTimestampWithTimeZone() {
    final TimestampWithTimeZoneString timestampLTZChar1 =
        new TimestampWithTimeZoneString("2011-07-20 10:34:56 America/Los_Angeles");
    final TimestampWithTimeZoneString timestampLTZChar2 =
        new TimestampWithTimeZoneString("2011-07-20 19:34:56 Europe/Rome");
    final TimestampWithTimeZoneString timestampLTZChar3 =
        new TimestampWithTimeZoneString("2011-07-20 01:34:56 Asia/Tokyo");
    final TimestampWithTimeZoneString timestampLTZChar4 =
        new TimestampWithTimeZoneString("2011-07-20 10:34:56 America/Los_Angeles");

    assertThat(timestampLTZChar1.equals(timestampLTZChar2), is(false));
    assertThat(timestampLTZChar1.equals(timestampLTZChar3), is(false));
    assertThat(timestampLTZChar1.equals(timestampLTZChar4), is(true));
  }

  @Test public void testSimplifyLiterals() {
    final RexLiteral literalAbc = rexBuilder.makeLiteral("abc");
    final RexLiteral literalDef = rexBuilder.makeLiteral("def");

    final RexLiteral literalZero = rexBuilder.makeExactLiteral(BigDecimal.ZERO);
    final RexLiteral literalOne = rexBuilder.makeExactLiteral(BigDecimal.ONE);
    final RexLiteral literalOneDotZero = rexBuilder.makeExactLiteral(new BigDecimal(1.0));

    // Check string comparison
    checkSimplify(eq(literalAbc, literalAbc), "true");
    checkSimplify(eq(literalAbc, literalDef), "false");
    checkSimplify(ne(literalAbc, literalAbc), "false");
    checkSimplify(ne(literalAbc, literalDef), "true");
    checkSimplify(gt(literalAbc, literalDef), "false");
    checkSimplify(gt(literalDef, literalAbc), "true");
    checkSimplify(gt(literalDef, literalDef), "false");
    checkSimplify(ge(literalAbc, literalDef), "false");
    checkSimplify(ge(literalDef, literalAbc), "true");
    checkSimplify(ge(literalDef, literalDef), "true");
    checkSimplify(lt(literalAbc, literalDef), "true");
    checkSimplify(lt(literalAbc, literalDef), "true");
    checkSimplify(lt(literalDef, literalDef), "false");
    checkSimplify(le(literalAbc, literalDef), "true");
    checkSimplify(le(literalDef, literalAbc), "false");
    checkSimplify(le(literalDef, literalDef), "true");

    // Check whole number comparison
    checkSimplify(eq(literalZero, literalOne), "false");
    checkSimplify(eq(literalOne, literalZero), "false");
    checkSimplify(ne(literalZero, literalOne), "true");
    checkSimplify(ne(literalOne, literalZero), "true");
    checkSimplify(gt(literalZero, literalOne), "false");
    checkSimplify(gt(literalOne, literalZero), "true");
    checkSimplify(gt(literalOne, literalOne), "false");
    checkSimplify(ge(literalZero, literalOne), "false");
    checkSimplify(ge(literalOne, literalZero), "true");
    checkSimplify(ge(literalOne, literalOne), "true");
    checkSimplify(lt(literalZero, literalOne), "true");
    checkSimplify(lt(literalOne, literalZero), "false");
    checkSimplify(lt(literalOne, literalOne), "false");
    checkSimplify(le(literalZero, literalOne), "true");
    checkSimplify(le(literalOne, literalZero), "false");
    checkSimplify(le(literalOne, literalOne), "true");

    // Check decimal equality comparison
    checkSimplify(eq(literalOne, literalOneDotZero), "true");
    checkSimplify(eq(literalOneDotZero, literalOne), "true");
    checkSimplify(ne(literalOne, literalOneDotZero), "false");
    checkSimplify(ne(literalOneDotZero, literalOne), "false");

    // Check different types shouldn't change simplification
    checkSimplifyUnchanged(eq(literalZero, literalAbc));
    checkSimplifyUnchanged(eq(literalAbc, literalZero));
    checkSimplifyUnchanged(ne(literalZero, literalAbc));
    checkSimplifyUnchanged(ne(literalAbc, literalZero));
    checkSimplifyUnchanged(gt(literalZero, literalAbc));
    checkSimplifyUnchanged(gt(literalAbc, literalZero));
    checkSimplifyUnchanged(ge(literalZero, literalAbc));
    checkSimplifyUnchanged(ge(literalAbc, literalZero));
    checkSimplifyUnchanged(lt(literalZero, literalAbc));
    checkSimplifyUnchanged(lt(literalAbc, literalZero));
    checkSimplifyUnchanged(le(literalZero, literalAbc));
    checkSimplifyUnchanged(le(literalAbc, literalZero));
  }

  @Test public void testSimpleDynamicVars() {
    assertTypeAndToString(
        vBool(2), "?0.bool2", "BOOLEAN");
    assertTypeAndToString(
        vBoolNotNull(0), "?0.notNullBool0", "BOOLEAN NOT NULL");

    assertTypeAndToString(
        vInt(2), "?0.int2", "INTEGER");
    assertTypeAndToString(
        vIntNotNull(0), "?0.notNullInt0", "INTEGER NOT NULL");

    assertTypeAndToString(
        vVarchar(), "?0.varchar0", "VARCHAR");
    assertTypeAndToString(
        vVarcharNotNull(9), "?0.notNullVarchar9", "VARCHAR NOT NULL");
  }

  private void assertTypeAndToString(
      RexNode rexNode, String representation, String type) {
    assertEquals(representation, rexNode.toString());
    assertEquals("type of " + rexNode, type, rexNode.getType().toString()
        + (rexNode.getType().isNullable() ? "" : " NOT NULL"));
  }

  @Test public void testIsDeterministic() {
    SqlOperator ndc = new SqlSpecialOperator(
            "NDC",
            SqlKind.OTHER_FUNCTION,
            0,
            false,
            ReturnTypes.BOOLEAN,
            null, null) {
      @Override public boolean isDeterministic() {
        return false;
      }
    };
    RexNode n = rexBuilder.makeCall(ndc);
    assertFalse(RexUtil.isDeterministic(n));
    assertEquals(0,
            RexUtil.retainDeterministic(RelOptUtil.conjunctions(n)).size());
  }

  @Test public void testConstantMap() {
    final RelDataType intType = typeFactory.createSqlType(SqlTypeName.INTEGER);
    final RelDataType rowType = typeFactory.builder()
        .add("a", intType)
        .add("b", intType)
        .add("c", intType)
        .add("d", intType)
        .add("e", intType)
        .build();

    final RexDynamicParam range = rexBuilder.makeDynamicParam(rowType, 0);
    final RexNode aRef = rexBuilder.makeFieldAccess(range, 0);
    final RexNode bRef = rexBuilder.makeFieldAccess(range, 1);
    final RexNode cRef = rexBuilder.makeFieldAccess(range, 2);
    final RexNode dRef = rexBuilder.makeFieldAccess(range, 3);
    final RexNode eRef = rexBuilder.makeFieldAccess(range, 4);
    final RexLiteral literal1 = rexBuilder.makeExactLiteral(BigDecimal.ONE);
    final RexLiteral literal2 = rexBuilder.makeExactLiteral(BigDecimal.valueOf(2));

    final ImmutableMap<RexNode, RexNode> map =
        RexUtil.predicateConstants(RexNode.class, rexBuilder,
            ImmutableList.of(eq(aRef, bRef),
                eq(cRef, literal1),
                eq(cRef, aRef),
                eq(dRef, eRef)));
    assertThat(getString(map),
        is("{1=?0.c, ?0.a=?0.b, ?0.b=?0.a, ?0.c=1, ?0.d=?0.e, ?0.e=?0.d}"));

    // Contradictory constraints yield no constants
    final RexNode ref0 = rexBuilder.makeInputRef(rowType, 0);
    final ImmutableMap<RexNode, RexNode> map2 =
        RexUtil.predicateConstants(RexNode.class, rexBuilder,
            ImmutableList.of(eq(ref0, literal1),
                eq(ref0, literal2)));
    assertThat(getString(map2), is("{}"));

    // Contradictory constraints on field accesses SHOULD yield no constants
    // but currently there's a bug
    final ImmutableMap<RexNode, RexNode> map3 =
        RexUtil.predicateConstants(RexNode.class, rexBuilder,
            ImmutableList.of(eq(aRef, literal1),
                eq(aRef, literal2)));
    assertThat(getString(map3), is("{1=?0.a, 2=?0.a}"));
  }

  @Test public void notDistinct() {
    checkSimplify2(
        isFalse(isNotDistinctFrom(vBool(0), vBool(1))),
        "IS DISTINCT FROM(?0.bool0, ?0.bool1)",
        "IS DISTINCT FROM(?0.bool0, ?0.bool1)");
  }

  @Test public void testSimplifyCoalesce() {
    checkSimplify(coalesce(vIntNotNull(), vInt()), "?0.notNullInt0"); // first arg not null
    checkSimplify(coalesce(vInt(), vIntNotNull()), "COALESCE(?0.int0, ?0.notNullInt0)");
    checkSimplify(coalesce(vInt(), vInt()), "?0.int0"); // repeated arg
    checkSimplify(coalesce(vIntNotNull(), vIntNotNull()), "?0.notNullInt0"); // repeated arg
    checkSimplify(coalesce(vIntNotNull(), literal(1)), "?0.notNullInt0");
    checkSimplify(coalesce(vInt(), literal(1)), "COALESCE(?0.int0, 1)");
    checkSimplify(coalesce(vInt(), plus(vInt(), vIntNotNull()), literal(1), vIntNotNull()),
        "COALESCE(?0.int0, +(?0.int0, ?0.notNullInt0), 1)");
    checkSimplify2(coalesce(gt(nullInt, nullInt), trueLiteral),
        "COALESCE(null, true)", "COALESCE(null, true)");
    checkSimplify2(coalesce(unaryPlus(nullInt), unaryPlus(vInt())),
        "COALESCE(null, +(?0.int0))", "COALESCE(null, +(?0.int0))");
    checkSimplify(coalesce(unaryPlus(vInt(1)), unaryPlus(vInt())),
        "COALESCE(+(?0.int1), +(?0.int0))");
  }

  @Test
  public void simplifyNull() {
    checkSimplify2(nullBool, "null", "false");
    // null int must not be simplified to false
    checkSimplify2(nullInt, "null", "null");
  }
  
  /** Converts a map to a string, sorting on the string representation of its
   * keys. */
  private static String getString(ImmutableMap<RexNode, RexNode> map) {
    final TreeMap<String, RexNode> map2 = new TreeMap<>();
    for (Map.Entry<RexNode, RexNode> entry : map.entrySet()) {
      map2.put(entry.getKey().toString(), entry.getValue());
    }
    return map2.toString();
  }

  @Test public void testSimplifyFalse() {
    final RelDataType booleanNullableType =
        typeFactory.createTypeWithNullability(
            typeFactory.createSqlType(SqlTypeName.BOOLEAN), true);
    final RexNode booleanInput = input(booleanNullableType, 0);
    final RexNode isFalse = isFalse(booleanInput);
    final RexCall result = (RexCall) simplify(isFalse);
    assertThat(result.getType().isNullable(), is(false));
    assertThat(result.getOperator(), is(SqlStdOperatorTable.IS_FALSE));
    assertThat(result.getOperands().size(), is(1));
    assertThat(result.getOperands().get(0), is(booleanInput));

    // Make sure that IS_FALSE(IS_FALSE(nullable boolean)) != IS_TRUE(nullable boolean)
    // IS_FALSE(IS_FALSE(null)) = IS_FALSE(false) = true
    // IS_TRUE(null) = false
    final RexNode isFalseIsFalse = isFalse(isFalse);
    final RexCall result2 = (RexCall) simplify(isFalseIsFalse);
    assertThat(result2.getType().isNullable(), is(false));
    assertThat(result2.getOperator(), is(SqlStdOperatorTable.IS_NOT_FALSE));
    assertThat(result2.getOperands().size(), is(1));
    assertThat(result2.getOperands().get(0), is(booleanInput));
  }

  @Test public void testSimplifyNot() {
    // "NOT(NOT(x))" => "x"
    checkSimplify(not(not(vBool())), "?0.bool0");
    // "NOT(true)"  => "false"
    checkSimplify(not(trueLiteral), "false");
    // "NOT(false)" => "true"
    checkSimplify(not(falseLiteral), "true");
    // "NOT(IS FALSE(x))" => "IS NOT FALSE(x)"
    checkSimplify(not(isFalse(vBool())), "IS NOT FALSE(?0.bool0)");
    // "NOT(IS TRUE(x))" => "IS NOT TRUE(x)"
    checkSimplify(not(isTrue(vBool())), "IS NOT TRUE(?0.bool0)");
    // "NOT(IS NULL(x))" => "IS NOT NULL(x)"
    checkSimplify(not(isNull(vBool())), "IS NOT NULL(?0.bool0)");
    // "NOT(IS NOT NULL(x)) => "IS NULL(x)"
    checkSimplify(not(isNotNull(vBool())), "IS NULL(?0.bool0)");
    // "NOT(AND(x0,x1))" => "OR(NOT(x0),NOT(x1))"
    checkSimplify(not(and(vBool(0), vBool(1))),
        "OR(NOT(?0.bool0), NOT(?0.bool1))");
    // "NOT(OR(x0,x1))" => "AND(NOT(x0),NOT(x1))"
    checkSimplify(not(or(vBool(0), vBool(1))),
        "AND(NOT(?0.bool0), NOT(?0.bool1))");
  }

  private RexNode simplify(RexNode e) {
    final RexSimplify simplify =
        new RexSimplify(rexBuilder, RelOptPredicateList.EMPTY, false,
            RexUtil.EXECUTOR).withParanoid(true);
    return simplify.simplify(e);
  }

  @Test public void testInterpreter() {
    assertThat(eval(trueLiteral), is(true));
    assertThat(eval(nullInt), is(NullSentinel.INSTANCE));
    assertThat(eval(eq(nullInt, nullInt)),
        is(NullSentinel.INSTANCE));
    assertThat(eval(eq(this.trueLiteral, nullInt)),
        is(NullSentinel.INSTANCE));
    assertThat(eval(eq(falseLiteral, trueLiteral)),
        is(false));
    assertThat(eval(ne(falseLiteral, trueLiteral)),
        is(true));
    assertThat(eval(ne(falseLiteral, nullInt)),
        is(NullSentinel.INSTANCE));
    assertThat(eval(and(this.trueLiteral, falseLiteral)),
        is(false));
  }

  /** Unit tests for
   * <a href="https://issues.apache.org/jira/browse/CALCITE-2438">[CALCITE-2438]
   * RexCall#isAlwaysTrue returns incorrect result</a>. */
  @Test public void testIsAlwaysTrueAndFalseXisNullisNotNullisFalse() {
    // "((x IS NULL) IS NOT NULL) IS FALSE" -> false
    checkIs(isFalse(isNotNull(isNull(vBool()))), false);
  }

  @Test public void testIsAlwaysTrueAndFalseNotXisNullisNotNullisFalse() {
    // "(NOT ((x IS NULL) IS NOT NULL)) IS FALSE" -> true
    checkIs(isFalse(not(isNotNull(isNull(vBool())))), true);
  }

  @Test public void testIsAlwaysTrueAndFalseXisNullisNotNullisTrue() {
    // "((x IS NULL) IS NOT NULL) IS TRUE" -> true
    checkIs(isTrue(isNotNull(isNull(vBool()))), true);
  }

  @Test public void testIsAlwaysTrueAndFalseNotXisNullisNotNullisTrue() {
    // "(NOT ((x IS NULL) IS NOT NULL)) IS TRUE" -> false
    checkIs(isTrue(not(isNotNull(isNull(vBool())))), false);
  }

  @Test public void testIsAlwaysTrueAndFalseNotXisNullisNotNullisNotTrue() {
    // "(NOT ((x IS NULL) IS NOT NULL)) IS NOT TRUE" -> true
    checkIs(isNotTrue(not(isNotNull(isNull(vBool())))), true);
  }

  @Test public void testIsAlwaysTrueAndFalseXisNullisNotNull() {
    // "(x IS NULL) IS NOT NULL" -> true
    checkIs(isNotNull(isNull(vBool())), true);
  }

  @Test public void testIsAlwaysTrueAndFalseXisNotNullisNotNull() {
    // "(x IS NOT NULL) IS NOT NULL" -> true
    checkIs(isNotNull(isNotNull(vBool())), true);
  }

  @Test public void testIsAlwaysTrueAndFalseXisNullisNull() {
    // "(x IS NULL) IS NULL" -> false
    checkIs(isNull(isNull(vBool())), false);
  }

  @Test public void testIsAlwaysTrueAndFalseXisNotNullisNull() {
    // "(x IS NOT NULL) IS NULL" -> false
    checkIs(isNull(isNotNull(vBool())), false);
  }

  @Test public void testIsAlwaysTrueAndFalseXisNullisNotNullisNotFalse() {
    // "((x IS NULL) IS NOT NULL) IS NOT FALSE" -> true
    checkIs(isNotFalse(isNotNull(isNull(vBool()))), true);
  }

  @Test public void testIsAlwaysTrueAndFalseXisNullisNotNullisNotTrue() {
    // "((x IS NULL) IS NOT NULL) IS NOT TRUE" -> false
    checkIs(isNotTrue(isNotNull(isNull(vBool()))), false);
  }

<<<<<<< HEAD
  @Test public void testX() {
    // "((x IS NULL) IS NOT NULL) IS NOT TRUE" -> false
    checkSimplify2(
            and(
                    eq(vBool(),trueLiteral),
                    not(eq(vBool(2),falseLiteral))
                )
            ,"x","x");
    
  }

  
=======
>>>>>>> be1769bc
  /** Checks that {@link RexNode#isAlwaysTrue()},
   * {@link RexNode#isAlwaysTrue()} and {@link RexSimplify} agree that
   * an expression reduces to true or false. */
  private void checkIs(RexNode e, boolean expected) {
    assertThat("isAlwaysTrue() of expression: " + e.toString(), e.isAlwaysTrue(), is(expected));
    assertThat("isAlwaysFalse() of expression: " + e.toString(), e.isAlwaysFalse(), is(!expected));
    assertThat("Simplification is not using isAlwaysX informations", simplify(e).toString(),
            is(expected ? "true" : "false"));
  }

  private Comparable eval(RexNode e) {
    return RexInterpreter.evaluate(e, ImmutableMap.of());
  }
}

// End RexProgramTest.java<|MERGE_RESOLUTION|>--- conflicted
+++ resolved
@@ -32,7 +32,6 @@
 import java.util.Map;
 import java.util.TreeMap;
 
-import org.apache.calcite.avatica.SqlType;
 import org.apache.calcite.avatica.util.ByteString;
 import org.apache.calcite.plan.RelOptPredicateList;
 import org.apache.calcite.plan.RelOptUtil;
@@ -67,32 +66,12 @@
 import org.apache.calcite.util.TimestampWithTimeZoneString;
 import org.apache.calcite.util.Util;
 import org.junit.Before;
-import org.junit.Ignore;
 import org.junit.Test;
 
 import com.google.common.collect.ImmutableList;
 import com.google.common.collect.ImmutableMap;
 import com.google.common.collect.LinkedHashMultimap;
 import com.google.common.collect.Multimap;
-
-import org.junit.Before;
-import org.junit.Test;
-
-import java.math.BigDecimal;
-import java.util.ArrayList;
-import java.util.Arrays;
-import java.util.List;
-import java.util.Map;
-import java.util.TreeMap;
-
-import static org.hamcrest.CoreMatchers.equalTo;
-import static org.hamcrest.CoreMatchers.is;
-import static org.hamcrest.CoreMatchers.nullValue;
-import static org.junit.Assert.assertEquals;
-import static org.junit.Assert.assertFalse;
-import static org.junit.Assert.assertNotEquals;
-import static org.junit.Assert.assertNotSame;
-import static org.junit.Assert.assertThat;
 
 /**
  * Unit tests for {@link RexProgram} and
@@ -2410,7 +2389,6 @@
     checkIs(isNotTrue(isNotNull(isNull(vBool()))), false);
   }
 
-<<<<<<< HEAD
   @Test public void testX() {
     // "((x IS NULL) IS NOT NULL) IS NOT TRUE" -> false
     checkSimplify2(
@@ -2421,10 +2399,7 @@
             ,"x","x");
     
   }
-
   
-=======
->>>>>>> be1769bc
   /** Checks that {@link RexNode#isAlwaysTrue()},
    * {@link RexNode#isAlwaysTrue()} and {@link RexSimplify} agree that
    * an expression reduces to true or false. */
